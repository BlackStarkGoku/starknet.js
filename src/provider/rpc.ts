import { StarknetChainId } from '../constants';
import {
  Call,
  CallContractResponse,
  DeclareContractResponse,
  DeclareContractTransaction,
  DeployAccountContractTransaction,
  DeployContractResponse,
  EstimateFeeResponse,
  GetBlockResponse,
  GetCodeResponse,
  GetTransactionResponse,
  Invocation,
  InvocationsDetailsWithNonce,
  InvokeFunctionResponse,
  RPC,
} from '../types';
import fetch from '../utils/fetchPonyfill';
import { getSelectorFromName } from '../utils/hash';
import { stringify } from '../utils/json';
import { BigNumberish, bigNumberishArrayToHexadecimalStringArray, toHex } from '../utils/number';
import { parseCalldata, wait } from '../utils/provider';
import { RPCResponseParser } from '../utils/responseParser/rpc';
import { signatureToDecimalArray } from '../utils/stark';
import { ProviderInterface } from './interface';
import { Block, BlockIdentifier } from './utils';

export type RpcProviderOptions = {
  nodeUrl: string;
  retries?: number;
  headers?: object;
  blockIdentifier?: BlockIdentifier;
};

// Default Pathfinder disabled pending block https://github.com/eqlabs/pathfinder/blob/main/README.md
// Note that pending support is disabled by default and must be enabled by setting poll-pending=true in the configuration options.
const defaultOptions = {
  headers: { 'Content-Type': 'application/json' },
  blockIdentifier: 'latest',
  retries: 200,
};

export class RpcProvider implements ProviderInterface {
  public nodeUrl: string;

  public chainId!: StarknetChainId;

  public headers: object;

  private responseParser = new RPCResponseParser();

  private retries: number;

  private blockIdentifier: BlockIdentifier;

  constructor(optionsOrProvider: RpcProviderOptions) {
    const { nodeUrl, retries, headers, blockIdentifier } = optionsOrProvider;
    this.nodeUrl = nodeUrl;
    this.retries = retries || defaultOptions.retries;
    this.headers = { ...defaultOptions.headers, ...headers };
    this.blockIdentifier = blockIdentifier || defaultOptions.blockIdentifier;

    this.getChainId().then((chainId) => {
      this.chainId = chainId;
    });
  }

  public fetch(method: any, params: any): Promise<any> {
    return fetch(this.nodeUrl, {
      method: 'POST',
      body: stringify({ method, jsonrpc: '2.0', params, id: 0 }),
      headers: this.headers as Record<string, string>,
    });
  }

  protected errorHandler(error: any) {
    if (error) {
      const { code, message } = error;
      throw new Error(`${code}: ${message}`);
    }
  }

  protected async fetchEndpoint<T extends keyof RPC.Methods>(
    method: T,
    params?: RPC.Methods[T]['params']
  ): Promise<RPC.Methods[T]['result']> {
    try {
      const rawResult = await this.fetch(method, params);
      const { error, result } = await rawResult.json();
      this.errorHandler(error);
      return result as RPC.Methods[T]['result'];
    } catch (error: any) {
      this.errorHandler(error?.response?.data);
      throw error;
    }
  }

  // Methods from Interface
  public async getChainId(): Promise<any> {
    return this.fetchEndpoint('starknet_chainId');
  }

  // Methods from Interface
  public async getBlock(
    blockIdentifier: BlockIdentifier = this.blockIdentifier
  ): Promise<GetBlockResponse> {
    return this.getBlockWithTxHashes(blockIdentifier).then(
      this.responseParser.parseGetBlockResponse
    );
  }

  public async getBlockHashAndNumber(): Promise<RPC.BlockHashAndNumber> {
    return this.fetchEndpoint('starknet_blockHashAndNumber');
  }

  public async getBlockWithTxHashes(
    blockIdentifier: BlockIdentifier = this.blockIdentifier
  ): Promise<RPC.GetBlockWithTxHashesResponse> {
    const block_id = new Block(blockIdentifier).identifier;
    return this.fetchEndpoint('starknet_getBlockWithTxHashes', { block_id });
  }

  public async getBlockWithTxs(
    blockIdentifier: BlockIdentifier = this.blockIdentifier
  ): Promise<RPC.GetBlockWithTxs> {
    const block_id = new Block(blockIdentifier).identifier;
    return this.fetchEndpoint('starknet_getBlockWithTxs', { block_id });
  }

  public async getClassHashAt(
    contractAddress: RPC.ContractAddress,
    blockIdentifier: BlockIdentifier = this.blockIdentifier
  ): Promise<RPC.Felt> {
    const block_id = new Block(blockIdentifier).identifier;
    return this.fetchEndpoint('starknet_getClassHashAt', {
      block_id,
      contract_address: contractAddress,
    });
  }

  public async getNonceForAddress(
    contractAddress: string,
    blockIdentifier: BlockIdentifier = this.blockIdentifier
  ): Promise<RPC.Nonce> {
    const block_id = new Block(blockIdentifier).identifier;
    return this.fetchEndpoint('starknet_getNonce', {
      contract_address: contractAddress,
      block_id,
    });
  }

  public async getPendingTransactions(): Promise<RPC.PendingTransactions> {
    return this.fetchEndpoint('starknet_pendingTransactions');
  }

  public async getProtocolVersion(): Promise<Error> {
    throw new Error('Pathfinder does not implement this rpc 0.1.0 method');
  }

  public async getStateUpdate(
    blockIdentifier: BlockIdentifier = this.blockIdentifier
  ): Promise<RPC.StateUpdate> {
    const block_id = new Block(blockIdentifier).identifier;
    return this.fetchEndpoint('starknet_getStateUpdate', { block_id });
  }

  public async getStorageAt(
    contractAddress: string,
    key: BigNumberish,
    blockIdentifier: BlockIdentifier = this.blockIdentifier
  ): Promise<BigNumberish> {
    const parsedKey = toHex(key);
    const block_id = new Block(blockIdentifier).identifier;
    return this.fetchEndpoint('starknet_getStorageAt', {
      contract_address: contractAddress,
      key: parsedKey,
      block_id,
    });
  }

  // Methods from Interface
  public async getTransaction(txHash: string): Promise<GetTransactionResponse> {
    return this.getTransactionByHash(txHash).then(this.responseParser.parseGetTransactionResponse);
  }

  public async getTransactionByHash(txHash: string): Promise<RPC.GetTransactionByHashResponse> {
    return this.fetchEndpoint('starknet_getTransactionByHash', { transaction_hash: txHash });
  }

  public async getTransactionByBlockIdAndIndex(
    blockIdentifier: BlockIdentifier,
    index: number
  ): Promise<RPC.GetTransactionByBlockIdAndIndex> {
    const block_id = new Block(blockIdentifier).identifier;
    return this.fetchEndpoint('starknet_getTransactionByBlockIdAndIndex', { block_id, index });
  }

  public async getTransactionReceipt(txHash: string): Promise<RPC.TransactionReceipt> {
    return this.fetchEndpoint('starknet_getTransactionReceipt', { transaction_hash: txHash });
  }

  public async getClassByHash(classHash: RPC.Felt): Promise<RPC.ContractClass> {
    return this.getClass(classHash);
  }

  public async getClass(
    classHash: RPC.Felt,
    blockIdentifier: BlockIdentifier = this.blockIdentifier
  ): Promise<RPC.ContractClass> {
    const block_id = new Block(blockIdentifier).identifier;
    return this.fetchEndpoint('starknet_getClass', { class_hash: classHash, block_id });
  }

  public async getClassAt(
    contractAddress: string,
    blockIdentifier: BlockIdentifier = this.blockIdentifier
  ): Promise<RPC.ContractClass> {
    const block_id = new Block(blockIdentifier).identifier;
    return this.fetchEndpoint('starknet_getClassAt', {
      block_id,
      contract_address: contractAddress,
    });
  }

  public async getCode(
    _contractAddress: string,
    _blockIdentifier?: BlockIdentifier
  ): Promise<GetCodeResponse> {
    throw new Error('RPC does not implement getCode function');
  }

  public async getEstimateFee(
    invocation: Invocation,
    invocationDetails: InvocationsDetailsWithNonce,
    blockIdentifier: BlockIdentifier = this.blockIdentifier
  ): Promise<EstimateFeeResponse> {
    return this.getInvokeEstimateFee(invocation, invocationDetails, blockIdentifier);
  }

  public async getInvokeEstimateFee(
    invocation: Invocation,
    invocationDetails: InvocationsDetailsWithNonce,
    blockIdentifier: BlockIdentifier = this.blockIdentifier
  ): Promise<EstimateFeeResponse> {
    const block_id = new Block(blockIdentifier).identifier;
    return this.fetchEndpoint('starknet_estimateFee', {
      request: {
        type: 'INVOKE',
        sender_address: invocation.contractAddress,
        calldata: parseCalldata(invocation.calldata),
        signature: signatureToDecimalArray(invocation.signature),
        version: toHex(invocationDetails?.version || 0),
        nonce: toHex(invocationDetails.nonce),
        max_fee: toHex(invocationDetails?.maxFee || 0),
      },
      block_id,
    }).then(this.responseParser.parseFeeEstimateResponse);
  }

  // TODO: Revisit after Pathfinder release with JSON-RPC v0.2.1 RPC Spec

  public async getDeclareEstimateFee(
    { senderAddress, contractDefinition, signature }: DeclareContractTransaction,
    details: InvocationsDetailsWithNonce,
    blockIdentifier: BlockIdentifier = this.blockIdentifier
  ): Promise<EstimateFeeResponse> {
    const block_id = new Block(blockIdentifier).identifier;
    return this.fetchEndpoint('starknet_estimateFee', {
      request: {
        type: 'DECLARE',
        contract_class: {
          program: contractDefinition.program,
          entry_points_by_type: contractDefinition.entry_points_by_type,
          abi: contractDefinition.abi, // rpc 2.0
        },
        sender_address: senderAddress,
        signature: signatureToDecimalArray(signature),
        version: toHex(details?.version || 0),
        nonce: toHex(details.nonce),
        max_fee: toHex(details?.maxFee || 0),
      },
      block_id,
    }).then(this.responseParser.parseFeeEstimateResponse);
  }

  public async getDeployAccountEstimateFee(
    { classHash, constructorCalldata, addressSalt, signature }: DeployAccountContractTransaction,
    details: InvocationsDetailsWithNonce,
    blockIdentifier: BlockIdentifier = this.blockIdentifier
  ): Promise<EstimateFeeResponse> {
    const block_id = new Block(blockIdentifier).identifier;
    return this.fetchEndpoint('starknet_estimateFee', {
      request: {
        type: 'DEPLOY_ACCOUNT',
        constructor_calldata: bigNumberishArrayToHexadecimalStringArray(constructorCalldata || []),
        class_hash: toHex(classHash),
        contract_address_salt: toHex(addressSalt || 0),
        signature: signatureToDecimalArray(signature),
        version: toHex(details?.version || 0),
        nonce: toHex(details.nonce),
        max_fee: toHex(details?.maxFee || 0),
      },
      block_id,
    }).then(this.responseParser.parseFeeEstimateResponse);
  }

  // TODO: Revisit after Pathfinder release with JSON-RPC v0.2.1 RPC Spec
  public async declareContract(
    { contractDefinition, signature, senderAddress }: DeclareContractTransaction,
    details: InvocationsDetailsWithNonce
  ): Promise<DeclareContractResponse> {
    return this.fetchEndpoint('starknet_addDeclareTransaction', {
      declare_transaction: {
        contract_class: {
          program: contractDefinition.program,
          entry_points_by_type: contractDefinition.entry_points_by_type,
          abi: contractDefinition.abi, // rpc 2.0
        },
        type: 'DECLARE',
        version: toHex(details.version || 0),
        max_fee: toHex(details.maxFee || 0),
        signature: signatureToDecimalArray(signature),
        sender_address: senderAddress,
        nonce: toHex(details.nonce),
      },
    });
  }

  public async deployAccountContract(
    { classHash, constructorCalldata, addressSalt, signature }: DeployAccountContractTransaction,
    details: InvocationsDetailsWithNonce
  ): Promise<DeployContractResponse> {
    return this.fetchEndpoint('starknet_addDeployAccountTransaction', {
<<<<<<< HEAD
      constructor_calldata: bigNumberishArrayToHexadecimalStringArray(constructorCalldata || []),
      class_hash: toHex(classHash),
      contract_address_salt: toHex(addressSalt || 0),
      type: 'DEPLOY',
      max_fee: toHex(details.maxFee || 0),
      version: toHex(details.version || 0),
      signature: signatureToDecimalArray(signature),
      nonce: toHex(details.nonce),
=======
      deploy_account_transaction: {
        constructor_calldata: bigNumberishArrayToHexadecimalStringArray(constructorCalldata || []),
        class_hash: toHex(toBN(classHash)),
        contract_address_salt: toHex(toBN(addressSalt || 0)),
        type: 'DEPLOY_ACCOUNT',
        max_fee: toHex(toBN(details.maxFee || 0)),
        version: toHex(toBN(details.version || 0)),
        signature: bigNumberishArrayToHexadecimalStringArray(signature || []),
        nonce: toHex(toBN(details.nonce)),
      },
>>>>>>> d336dd4a
    });
  }

  public async invokeFunction(
    functionInvocation: Invocation,
    details: InvocationsDetailsWithNonce
  ): Promise<InvokeFunctionResponse> {
    return this.fetchEndpoint('starknet_addInvokeTransaction', {
      invoke_transaction: {
        sender_address: functionInvocation.contractAddress,
        calldata: parseCalldata(functionInvocation.calldata),
        type: 'INVOKE',
        max_fee: toHex(details.maxFee || 0),
        version: toHex(details.version || 0),
        signature: signatureToDecimalArray(functionInvocation.signature),
        nonce: toHex(details.nonce),
      },
    });
  }

  // Methods from Interface
  public async callContract(
    call: Call,
    blockIdentifier: BlockIdentifier = this.blockIdentifier
  ): Promise<CallContractResponse> {
    const block_id = new Block(blockIdentifier).identifier;
    const result = await this.fetchEndpoint('starknet_call', {
      request: {
        contract_address: call.contractAddress,
        entry_point_selector: getSelectorFromName(call.entrypoint),
        calldata: parseCalldata(call.calldata),
      },
      block_id,
    });

    return this.responseParser.parseCallContractResponse(result);
  }

  public async traceTransaction(transactionHash: RPC.TransactionHash): Promise<RPC.Trace> {
    return this.fetchEndpoint('starknet_traceTransaction', { transaction_hash: transactionHash });
  }

  public async traceBlockTransactions(blockHash: RPC.BlockHash): Promise<RPC.Traces> {
    return this.fetchEndpoint('starknet_traceBlockTransactions', { block_hash: blockHash });
  }

  public async waitForTransaction(
    txHash: string,
    retryInterval: number = 8000,
    successStates = ['ACCEPTED_ON_L1', 'ACCEPTED_ON_L2', 'PENDING']
  ) {
    const errorStates = ['REJECTED', 'NOT_RECEIVED'];
    let { retries } = this;
    let onchain = false;
    let txReceipt: any = {};

    while (!onchain) {
      // eslint-disable-next-line no-await-in-loop
      await wait(retryInterval);
      try {
        // eslint-disable-next-line no-await-in-loop
        txReceipt = await this.getTransactionReceipt(txHash);

        if (!('status' in txReceipt)) {
          const error = new Error('pending transaction');
          throw error;
        }

        if (txReceipt.status && successStates.includes(txReceipt.status)) {
          onchain = true;
        } else if (txReceipt.status && errorStates.includes(txReceipt.status)) {
          const message = txReceipt.status;
          const error = new Error(message) as Error & { response: any };
          error.response = txReceipt;
          throw error;
        }
      } catch (error: unknown) {
        if (error instanceof Error && errorStates.includes(error.message)) {
          throw error;
        }

        if (retries === 0) {
          throw new Error(`waitForTransaction timed-out with retries ${this.retries}`);
        }
      }

      retries -= 1;
    }

    await wait(retryInterval);
    return txReceipt;
  }

  /**
   * Gets the transaction count from a block.
   *
   *
   * @param blockIdentifier
   * @returns Number of transactions
   */
  public async getTransactionCount(
    blockIdentifier: BlockIdentifier = this.blockIdentifier
  ): Promise<RPC.GetTransactionCountResponse> {
    const block_id = new Block(blockIdentifier).identifier;
    return this.fetchEndpoint('starknet_getBlockTransactionCount', { block_id });
  }

  /**
   * Gets the latest block number
   *
   *
   * @returns Number of the latest block
   */
  public async getBlockNumber(): Promise<RPC.GetBlockNumberResponse> {
    return this.fetchEndpoint('starknet_blockNumber');
  }

  /**
   * Gets syncing status of the node
   *
   *
   * @returns Object with the stats data
   */
  public async getSyncingStats(): Promise<RPC.GetSyncingStatsResponse> {
    return this.fetchEndpoint('starknet_syncing');
  }

  /**
   * Gets all the events filtered
   *
   *
   * @returns events and the pagination of the events
   */
  public async getEvents(eventFilter: RPC.EventFilter): Promise<RPC.GetEventsResponse> {
    return this.fetchEndpoint('starknet_getEvents', { filter: eventFilter });
  }
}<|MERGE_RESOLUTION|>--- conflicted
+++ resolved
@@ -331,27 +331,16 @@
     details: InvocationsDetailsWithNonce
   ): Promise<DeployContractResponse> {
     return this.fetchEndpoint('starknet_addDeployAccountTransaction', {
-<<<<<<< HEAD
-      constructor_calldata: bigNumberishArrayToHexadecimalStringArray(constructorCalldata || []),
-      class_hash: toHex(classHash),
-      contract_address_salt: toHex(addressSalt || 0),
-      type: 'DEPLOY',
-      max_fee: toHex(details.maxFee || 0),
-      version: toHex(details.version || 0),
-      signature: signatureToDecimalArray(signature),
-      nonce: toHex(details.nonce),
-=======
       deploy_account_transaction: {
         constructor_calldata: bigNumberishArrayToHexadecimalStringArray(constructorCalldata || []),
-        class_hash: toHex(toBN(classHash)),
-        contract_address_salt: toHex(toBN(addressSalt || 0)),
+        class_hash: toHex(classHash),
+        contract_address_salt: toHex(addressSalt || 0),
         type: 'DEPLOY_ACCOUNT',
-        max_fee: toHex(toBN(details.maxFee || 0)),
-        version: toHex(toBN(details.version || 0)),
-        signature: bigNumberishArrayToHexadecimalStringArray(signature || []),
-        nonce: toHex(toBN(details.nonce)),
-      },
->>>>>>> d336dd4a
+        max_fee: toHex(details.maxFee || 0),
+        version: toHex(details.version || 0),
+        signature: signatureToDecimalArray(signature),
+        nonce: toHex(details.nonce),
+      },
     });
   }
 
