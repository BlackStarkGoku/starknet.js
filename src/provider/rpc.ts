import { StarknetChainId } from '../constants';
import {
  Call,
  CallContractResponse,
  DeclareContractResponse,
  DeclareContractTransaction,
  DeployAccountContractTransaction,
  DeployContractResponse,
  EstimateFeeResponse,
  EstimateFeeResponseBulk,
  GetBlockResponse,
  GetCodeResponse,
  GetTransactionResponse,
  Invocation,
  InvocationBulk,
  InvocationsDetailsWithNonce,
  InvokeFunctionResponse,
  RPC,
<<<<<<< HEAD
  TransactionSimulationResponse,
=======
>>>>>>> 85535e50
  TransactionStatus,
  waitForTransactionOptions,
} from '../types';
import fetch from '../utils/fetchPonyfill';
import { getSelectorFromName } from '../utils/hash';
import { stringify } from '../utils/json';
import { BigNumberish, bigNumberishArrayToHexadecimalStringArray, toHex } from '../utils/number';
import { parseCalldata, wait } from '../utils/provider';
import { RPCResponseParser } from '../utils/responseParser/rpc';
import { signatureToHexArray } from '../utils/stark';
import { LibraryError } from './errors';
import { ProviderInterface } from './interface';
import { Block, BlockIdentifier } from './utils';

export type RpcProviderOptions = {
  nodeUrl: string;
  retries?: number;
  headers?: object;
  blockIdentifier?: BlockIdentifier;
};

// Default Pathfinder disabled pending block https://github.com/eqlabs/pathfinder/blob/main/README.md
// Note that pending support is disabled by default and must be enabled by setting poll-pending=true in the configuration options.
const defaultOptions = {
  headers: { 'Content-Type': 'application/json' },
  blockIdentifier: 'latest',
  retries: 200,
};

export class RpcProvider implements ProviderInterface {
  public nodeUrl: string;

  public headers: object;

  private chainId!: StarknetChainId;

  private responseParser = new RPCResponseParser();

  private retries: number;

  private blockIdentifier: BlockIdentifier;

  constructor(optionsOrProvider: RpcProviderOptions) {
    const { nodeUrl, retries, headers, blockIdentifier } = optionsOrProvider;
    this.nodeUrl = nodeUrl;
    this.retries = retries || defaultOptions.retries;
    this.headers = { ...defaultOptions.headers, ...headers };
    this.blockIdentifier = blockIdentifier || defaultOptions.blockIdentifier;

    this.getChainId();
  }

  public fetch(method: any, params: any): Promise<any> {
    return fetch(this.nodeUrl, {
      method: 'POST',
      body: stringify({ method, jsonrpc: '2.0', params, id: 0 }),
      headers: this.headers as Record<string, string>,
    });
  }

  protected errorHandler(error: any) {
    if (error) {
      const { code, message } = error;
      throw new LibraryError(`${code}: ${message}`);
    }
  }

  protected async fetchEndpoint<T extends keyof RPC.Methods>(
    method: T,
    params?: RPC.Methods[T]['params']
  ): Promise<RPC.Methods[T]['result']> {
    try {
      const rawResult = await this.fetch(method, params);
      const { error, result } = await rawResult.json();
      this.errorHandler(error);
      return result as RPC.Methods[T]['result'];
    } catch (error: any) {
      this.errorHandler(error?.response?.data);
      throw error;
    }
  }

  // Methods from Interface
  public async getChainId(): Promise<StarknetChainId> {
    this.chainId ??= (await this.fetchEndpoint('starknet_chainId')) as StarknetChainId;
    return this.chainId;
  }

  public async getBlock(
    blockIdentifier: BlockIdentifier = this.blockIdentifier
  ): Promise<GetBlockResponse> {
    return this.getBlockWithTxHashes(blockIdentifier).then(
      this.responseParser.parseGetBlockResponse
    );
  }

  public async getBlockHashAndNumber(): Promise<RPC.BlockHashAndNumber> {
    return this.fetchEndpoint('starknet_blockHashAndNumber');
  }

  public async getBlockWithTxHashes(
    blockIdentifier: BlockIdentifier = this.blockIdentifier
  ): Promise<RPC.GetBlockWithTxHashesResponse> {
    const block_id = new Block(blockIdentifier).identifier;
    return this.fetchEndpoint('starknet_getBlockWithTxHashes', { block_id });
  }

  public async getBlockWithTxs(
    blockIdentifier: BlockIdentifier = this.blockIdentifier
  ): Promise<RPC.GetBlockWithTxs> {
    const block_id = new Block(blockIdentifier).identifier;
    return this.fetchEndpoint('starknet_getBlockWithTxs', { block_id });
  }

  public async getClassHashAt(
    contractAddress: RPC.ContractAddress,
    blockIdentifier: BlockIdentifier = this.blockIdentifier
  ): Promise<RPC.Felt> {
    const block_id = new Block(blockIdentifier).identifier;
    return this.fetchEndpoint('starknet_getClassHashAt', {
      block_id,
      contract_address: contractAddress,
    });
  }

  public async getNonceForAddress(
    contractAddress: string,
    blockIdentifier: BlockIdentifier = this.blockIdentifier
  ): Promise<RPC.Nonce> {
    const block_id = new Block(blockIdentifier).identifier;
    return this.fetchEndpoint('starknet_getNonce', {
      contract_address: contractAddress,
      block_id,
    });
  }

  public async getPendingTransactions(): Promise<RPC.PendingTransactions> {
    return this.fetchEndpoint('starknet_pendingTransactions');
  }

  public async getProtocolVersion(): Promise<Error> {
    throw new Error('Pathfinder does not implement this rpc 0.1.0 method');
  }

  public async getStateUpdate(
    blockIdentifier: BlockIdentifier = this.blockIdentifier
  ): Promise<RPC.StateUpdate> {
    const block_id = new Block(blockIdentifier).identifier;
    return this.fetchEndpoint('starknet_getStateUpdate', { block_id });
  }

  public async getStorageAt(
    contractAddress: string,
    key: BigNumberish,
    blockIdentifier: BlockIdentifier = this.blockIdentifier
  ): Promise<BigNumberish> {
    const parsedKey = toHex(key);
    const block_id = new Block(blockIdentifier).identifier;
    return this.fetchEndpoint('starknet_getStorageAt', {
      contract_address: contractAddress,
      key: parsedKey,
      block_id,
    });
  }

  // Methods from Interface
  public async getTransaction(txHash: string): Promise<GetTransactionResponse> {
    return this.getTransactionByHash(txHash).then(this.responseParser.parseGetTransactionResponse);
  }

  public async getTransactionByHash(txHash: string): Promise<RPC.GetTransactionByHashResponse> {
    return this.fetchEndpoint('starknet_getTransactionByHash', { transaction_hash: txHash });
  }

  public async getTransactionByBlockIdAndIndex(
    blockIdentifier: BlockIdentifier,
    index: number
  ): Promise<RPC.GetTransactionByBlockIdAndIndex> {
    const block_id = new Block(blockIdentifier).identifier;
    return this.fetchEndpoint('starknet_getTransactionByBlockIdAndIndex', { block_id, index });
  }

  public async getTransactionReceipt(txHash: string): Promise<RPC.TransactionReceipt> {
    return this.fetchEndpoint('starknet_getTransactionReceipt', { transaction_hash: txHash });
  }

  public async getClassByHash(classHash: RPC.Felt): Promise<RPC.ContractClass> {
    return this.getClass(classHash);
  }

  public async getClass(
    classHash: RPC.Felt,
    blockIdentifier: BlockIdentifier = this.blockIdentifier
  ): Promise<RPC.ContractClass> {
    const block_id = new Block(blockIdentifier).identifier;
    return this.fetchEndpoint('starknet_getClass', { class_hash: classHash, block_id });
  }

  public async getClassAt(
    contractAddress: string,
    blockIdentifier: BlockIdentifier = this.blockIdentifier
  ): Promise<RPC.ContractClass> {
    const block_id = new Block(blockIdentifier).identifier;
    return this.fetchEndpoint('starknet_getClassAt', {
      block_id,
      contract_address: contractAddress,
    });
  }

  public async getCode(
    _contractAddress: string,
    _blockIdentifier?: BlockIdentifier
  ): Promise<GetCodeResponse> {
    throw new Error('RPC does not implement getCode function');
  }

  public async getEstimateFee(
    invocation: Invocation,
    invocationDetails: InvocationsDetailsWithNonce,
    blockIdentifier: BlockIdentifier = this.blockIdentifier
  ): Promise<EstimateFeeResponse> {
    return this.getInvokeEstimateFee(invocation, invocationDetails, blockIdentifier);
  }

  public async getInvokeEstimateFee(
    invocation: Invocation,
    invocationDetails: InvocationsDetailsWithNonce,
    blockIdentifier: BlockIdentifier = this.blockIdentifier
  ): Promise<EstimateFeeResponse> {
    const block_id = new Block(blockIdentifier).identifier;
    return this.fetchEndpoint('starknet_estimateFee', {
      request: {
        type: RPC.TransactionType.INVOKE,
        sender_address: invocation.contractAddress,
        calldata: parseCalldata(invocation.calldata),
        signature: signatureToHexArray(invocation.signature),
        version: toHex(invocationDetails?.version || 0),
        nonce: toHex(invocationDetails.nonce),
        max_fee: toHex(invocationDetails?.maxFee || 0),
      },
      block_id,
    }).then(this.responseParser.parseFeeEstimateResponse);
  }

  public async getDeclareEstimateFee(
    { senderAddress, contractDefinition, signature }: DeclareContractTransaction,
    details: InvocationsDetailsWithNonce,
    blockIdentifier: BlockIdentifier = this.blockIdentifier
  ): Promise<EstimateFeeResponse> {
    const block_id = new Block(blockIdentifier).identifier;
    return this.fetchEndpoint('starknet_estimateFee', {
      request: {
        type: RPC.TransactionType.DECLARE,
        contract_class: {
          program: contractDefinition.program,
          entry_points_by_type: contractDefinition.entry_points_by_type,
          abi: contractDefinition.abi, // rpc 2.0
        },
        sender_address: senderAddress,
        signature: signatureToHexArray(signature),
        version: toHex(details?.version || 0),
        nonce: toHex(details.nonce),
        max_fee: toHex(details?.maxFee || 0),
      },
      block_id,
    }).then(this.responseParser.parseFeeEstimateResponse);
  }

  public async getDeployAccountEstimateFee(
    { classHash, constructorCalldata, addressSalt, signature }: DeployAccountContractTransaction,
    details: InvocationsDetailsWithNonce,
    blockIdentifier: BlockIdentifier = this.blockIdentifier
  ): Promise<EstimateFeeResponse> {
    const block_id = new Block(blockIdentifier).identifier;
    return this.fetchEndpoint('starknet_estimateFee', {
      request: {
        type: RPC.TransactionType.DEPLOY_ACCOUNT,
        constructor_calldata: bigNumberishArrayToHexadecimalStringArray(constructorCalldata || []),
        class_hash: toHex(classHash),
        contract_address_salt: toHex(addressSalt || 0),
        signature: signatureToHexArray(signature),
        version: toHex(details?.version || 0),
        nonce: toHex(details.nonce),
        max_fee: toHex(details?.maxFee || 0),
      },
      block_id,
    }).then(this.responseParser.parseFeeEstimateResponse);
  }

  public async getEstimateFeeBulk(
    _invocations: InvocationBulk,
    _blockIdentifier: BlockIdentifier = this.blockIdentifier
  ): Promise<EstimateFeeResponseBulk> {
    throw new Error('RPC does not implement getInvokeEstimateFeeBulk function');
  }

  // TODO: Revisit after Pathfinder release with JSON-RPC v0.2.1 RPC Spec
  public async declareContract(
    { contractDefinition, signature, senderAddress }: DeclareContractTransaction,
    details: InvocationsDetailsWithNonce
  ): Promise<DeclareContractResponse> {
    return this.fetchEndpoint('starknet_addDeclareTransaction', {
      declare_transaction: {
        contract_class: {
          program: contractDefinition.program,
          entry_points_by_type: contractDefinition.entry_points_by_type,
          abi: contractDefinition.abi, // rpc 2.0
        },
        type: RPC.TransactionType.DECLARE,
<<<<<<< HEAD
        version: toHex(details.version || 0),
        max_fee: toHex(details.maxFee || 0),
        signature: signatureToHexArray(signature),
=======
        version: toHex(toBN(details.version || 0)),
        max_fee: toHex(toBN(details.maxFee || 0)),
        signature: bigNumberishArrayToHexadecimalStringArray(signature || []),
>>>>>>> 85535e50
        sender_address: senderAddress,
        nonce: toHex(details.nonce),
      },
    });
  }

  public async deployAccountContract(
    { classHash, constructorCalldata, addressSalt, signature }: DeployAccountContractTransaction,
    details: InvocationsDetailsWithNonce
  ): Promise<DeployContractResponse> {
    return this.fetchEndpoint('starknet_addDeployAccountTransaction', {
      deploy_account_transaction: {
        constructor_calldata: bigNumberishArrayToHexadecimalStringArray(constructorCalldata || []),
<<<<<<< HEAD
        class_hash: toHex(classHash),
        contract_address_salt: toHex(addressSalt || 0),
        type: RPC.TransactionType.DEPLOY_ACCOUNT,
        max_fee: toHex(details.maxFee || 0),
        version: toHex(details.version || 0),
        signature: signatureToHexArray(signature),
        nonce: toHex(details.nonce),
=======
        class_hash: toHex(toBN(classHash)),
        contract_address_salt: toHex(toBN(addressSalt || 0)),
        type: RPC.TransactionType.DEPLOY_ACCOUNT,
        max_fee: toHex(toBN(details.maxFee || 0)),
        version: toHex(toBN(details.version || 0)),
        signature: bigNumberishArrayToHexadecimalStringArray(signature || []),
        nonce: toHex(toBN(details.nonce)),
>>>>>>> 85535e50
      },
    });
  }

  public async invokeFunction(
    functionInvocation: Invocation,
    details: InvocationsDetailsWithNonce
  ): Promise<InvokeFunctionResponse> {
    return this.fetchEndpoint('starknet_addInvokeTransaction', {
      invoke_transaction: {
        sender_address: functionInvocation.contractAddress,
        calldata: parseCalldata(functionInvocation.calldata),
        type: RPC.TransactionType.INVOKE,
<<<<<<< HEAD
        max_fee: toHex(details.maxFee || 0),
        version: toHex(details.version || 1),
        signature: signatureToHexArray(functionInvocation.signature),
        nonce: toHex(details.nonce),
=======
        max_fee: toHex(toBN(details.maxFee || 0)),
        version: toHex(toBN(details.version || 1)),
        signature: bigNumberishArrayToHexadecimalStringArray(functionInvocation.signature || []),
        nonce: toHex(toBN(details.nonce)),
>>>>>>> 85535e50
      },
    });
  }

  // Methods from Interface
  public async callContract(
    call: Call,
    blockIdentifier: BlockIdentifier = this.blockIdentifier
  ): Promise<CallContractResponse> {
    const block_id = new Block(blockIdentifier).identifier;
    const result = await this.fetchEndpoint('starknet_call', {
      request: {
        contract_address: call.contractAddress,
        entry_point_selector: getSelectorFromName(call.entrypoint),
        calldata: parseCalldata(call.calldata),
      },
      block_id,
    });

    return this.responseParser.parseCallContractResponse(result);
  }

  public async traceTransaction(transactionHash: RPC.TransactionHash): Promise<RPC.Trace> {
    return this.fetchEndpoint('starknet_traceTransaction', { transaction_hash: transactionHash });
  }

  public async traceBlockTransactions(blockHash: RPC.BlockHash): Promise<RPC.Traces> {
    return this.fetchEndpoint('starknet_traceBlockTransactions', { block_hash: blockHash });
  }

<<<<<<< HEAD
  public async waitForTransaction(
    txHash: string,
    {
      retryInterval = 8000,
      successStates = [
        TransactionStatus.ACCEPTED_ON_L1,
        TransactionStatus.ACCEPTED_ON_L2,
        TransactionStatus.PENDING,
      ],
    }: waitForTransactionOptions
  ) {
=======
  public async waitForTransaction(txHash: string, options?: waitForTransactionOptions) {
>>>>>>> 85535e50
    const errorStates = [TransactionStatus.RECEIVED, TransactionStatus.NOT_RECEIVED];
    let { retries } = this;
    let onchain = false;
    let txReceipt: any = {};

    const retryInterval = options?.retryInterval ?? 8000;
    const successStates = options?.successStates ?? [
      TransactionStatus.ACCEPTED_ON_L1,
      TransactionStatus.ACCEPTED_ON_L2,
      TransactionStatus.PENDING,
    ];

    while (!onchain) {
      // eslint-disable-next-line no-await-in-loop
      await wait(retryInterval);
      try {
        // eslint-disable-next-line no-await-in-loop
        txReceipt = await this.getTransactionReceipt(txHash);

        if (!('status' in txReceipt)) {
          const error = new Error('pending transaction');
          throw error;
        }

        if (txReceipt.status && successStates.includes(txReceipt.status)) {
          onchain = true;
        } else if (txReceipt.status && errorStates.includes(txReceipt.status)) {
          const message = txReceipt.status;
          const error = new Error(message) as Error & { response: any };
          error.response = txReceipt;
          throw error;
        }
      } catch (error: unknown) {
        if (error instanceof Error && errorStates.includes(error.message as TransactionStatus)) {
          throw error;
        }

        if (retries === 0) {
          throw new Error(`waitForTransaction timed-out with retries ${this.retries}`);
        }
      }

      retries -= 1;
    }

    await wait(retryInterval);
    return txReceipt;
  }

  /**
   * Gets the transaction count from a block.
   *
   *
   * @param blockIdentifier
   * @returns Number of transactions
   */
  public async getTransactionCount(
    blockIdentifier: BlockIdentifier = this.blockIdentifier
  ): Promise<RPC.GetTransactionCountResponse> {
    const block_id = new Block(blockIdentifier).identifier;
    return this.fetchEndpoint('starknet_getBlockTransactionCount', { block_id });
  }

  /**
   * Gets the latest block number
   *
   *
   * @returns Number of the latest block
   */
  public async getBlockNumber(): Promise<RPC.GetBlockNumberResponse> {
    return this.fetchEndpoint('starknet_blockNumber');
  }

  /**
   * Gets syncing status of the node
   *
   *
   * @returns Object with the stats data
   */
  public async getSyncingStats(): Promise<RPC.GetSyncingStatsResponse> {
    return this.fetchEndpoint('starknet_syncing');
  }

  /**
   * Gets all the events filtered
   *
   *
   * @returns events and the pagination of the events
   */
  public async getEvents(eventFilter: RPC.EventFilter): Promise<RPC.GetEventsResponse> {
    return this.fetchEndpoint('starknet_getEvents', { filter: eventFilter });
  }

  public async getSimulateTransaction(
    _invocation: Invocation,
    _invocationDetails: InvocationsDetailsWithNonce,
    _blockIdentifier?: BlockIdentifier
  ): Promise<TransactionSimulationResponse> {
    throw new Error('RPC does not implement simulateTransaction function');
  }
}<|MERGE_RESOLUTION|>--- conflicted
+++ resolved
@@ -16,10 +16,7 @@
   InvocationsDetailsWithNonce,
   InvokeFunctionResponse,
   RPC,
-<<<<<<< HEAD
   TransactionSimulationResponse,
-=======
->>>>>>> 85535e50
   TransactionStatus,
   waitForTransactionOptions,
 } from '../types';
@@ -329,15 +326,9 @@
           abi: contractDefinition.abi, // rpc 2.0
         },
         type: RPC.TransactionType.DECLARE,
-<<<<<<< HEAD
         version: toHex(details.version || 0),
         max_fee: toHex(details.maxFee || 0),
         signature: signatureToHexArray(signature),
-=======
-        version: toHex(toBN(details.version || 0)),
-        max_fee: toHex(toBN(details.maxFee || 0)),
-        signature: bigNumberishArrayToHexadecimalStringArray(signature || []),
->>>>>>> 85535e50
         sender_address: senderAddress,
         nonce: toHex(details.nonce),
       },
@@ -351,7 +342,6 @@
     return this.fetchEndpoint('starknet_addDeployAccountTransaction', {
       deploy_account_transaction: {
         constructor_calldata: bigNumberishArrayToHexadecimalStringArray(constructorCalldata || []),
-<<<<<<< HEAD
         class_hash: toHex(classHash),
         contract_address_salt: toHex(addressSalt || 0),
         type: RPC.TransactionType.DEPLOY_ACCOUNT,
@@ -359,15 +349,6 @@
         version: toHex(details.version || 0),
         signature: signatureToHexArray(signature),
         nonce: toHex(details.nonce),
-=======
-        class_hash: toHex(toBN(classHash)),
-        contract_address_salt: toHex(toBN(addressSalt || 0)),
-        type: RPC.TransactionType.DEPLOY_ACCOUNT,
-        max_fee: toHex(toBN(details.maxFee || 0)),
-        version: toHex(toBN(details.version || 0)),
-        signature: bigNumberishArrayToHexadecimalStringArray(signature || []),
-        nonce: toHex(toBN(details.nonce)),
->>>>>>> 85535e50
       },
     });
   }
@@ -381,17 +362,10 @@
         sender_address: functionInvocation.contractAddress,
         calldata: parseCalldata(functionInvocation.calldata),
         type: RPC.TransactionType.INVOKE,
-<<<<<<< HEAD
         max_fee: toHex(details.maxFee || 0),
         version: toHex(details.version || 1),
         signature: signatureToHexArray(functionInvocation.signature),
         nonce: toHex(details.nonce),
-=======
-        max_fee: toHex(toBN(details.maxFee || 0)),
-        version: toHex(toBN(details.version || 1)),
-        signature: bigNumberishArrayToHexadecimalStringArray(functionInvocation.signature || []),
-        nonce: toHex(toBN(details.nonce)),
->>>>>>> 85535e50
       },
     });
   }
@@ -422,21 +396,7 @@
     return this.fetchEndpoint('starknet_traceBlockTransactions', { block_hash: blockHash });
   }
 
-<<<<<<< HEAD
-  public async waitForTransaction(
-    txHash: string,
-    {
-      retryInterval = 8000,
-      successStates = [
-        TransactionStatus.ACCEPTED_ON_L1,
-        TransactionStatus.ACCEPTED_ON_L2,
-        TransactionStatus.PENDING,
-      ],
-    }: waitForTransactionOptions
-  ) {
-=======
   public async waitForTransaction(txHash: string, options?: waitForTransactionOptions) {
->>>>>>> 85535e50
     const errorStates = [TransactionStatus.RECEIVED, TransactionStatus.NOT_RECEIVED];
     let { retries } = this;
     let onchain = false;
