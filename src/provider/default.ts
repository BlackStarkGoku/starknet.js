--- conflicted
+++ resolved
@@ -1,10 +1,4 @@
-<<<<<<< HEAD
-import urljoin from 'url-join';
-
-import { ONE, StarknetChainId, ZERO } from '../constants';
-=======
 import { StarknetChainId } from '../constants';
->>>>>>> c3c9796a
 import {
   Call,
   CallContractResponse,
@@ -22,16 +16,7 @@
   InvocationsDetails,
   InvokeFunctionResponse,
 } from '../types';
-<<<<<<< HEAD
-import fetch from '../utils/fetchPonyfill';
-import { getSelectorFromName } from '../utils/hash';
-import { parse, parseAlwaysAsBig, stringify } from '../utils/json';
-import { BigNumberish, bigNumberishArrayToDecimalStringArray, toBN, toHex } from '../utils/number';
-import { compressProgram, randomAddress } from '../utils/stark';
-import { GatewayError, HttpError } from './errors';
-=======
 import { BigNumberish } from '../utils/number';
->>>>>>> c3c9796a
 import { ProviderInterface } from './interface';
 import { RpcProvider, RpcProviderOptions } from './rpc';
 import { SequencerProvider, SequencerProviderOptions } from './sequencer';
