import { BlockIdentifier } from '../provider/utils';
import { BigNumberish } from '../utils/number';
import {
<<<<<<< HEAD
  AllowArray,
  Call,
  DeclareContractPayload,
  DeployAccountContractPayload,
  TransactionType,
  UniversalDeployerContractPayload,
} from './lib';
import { DeclareTransactionReceiptResponse, EstimateFeeResponse } from './provider';
=======
  DeclareTransactionReceiptResponse,
  EstimateFeeResponse,
  TransactionSimulationResponse,
} from './provider';
>>>>>>> 558b20e1

export interface EstimateFee extends EstimateFeeResponse {
  suggestedMaxFee: bigint;
}

export type EstimateFeeBulk = Array<EstimateFee>;

export interface EstimateFeeDetails {
  nonce?: BigNumberish;
  blockIdentifier?: BlockIdentifier;
}

export interface DeployContractResponse {
  contract_address: string;
  transaction_hash: string;
}

export type MultiDeployContractResponse = {
  contract_address: Array<string>;
  transaction_hash: string;
};

export type DeployContractUDCResponse = {
  contract_address: string;
  transaction_hash: string;
  address: string;
  deployer: string;
  unique: string;
  classHash: string;
  calldata_len: string;
  calldata: Array<string>;
  salt: string;
};

export type DeclareDeployUDCResponse = {
  declare: {
    class_hash: BigNumberish;
  } & DeclareTransactionReceiptResponse;
  deploy: DeployContractUDCResponse;
};

<<<<<<< HEAD
export type EstimateFeeAction =
  | {
      type: TransactionType.INVOKE;
      payload: AllowArray<Call>;
    }
  | {
      type: TransactionType.DECLARE;
      payload: DeclareContractPayload;
    }
  | {
      type: TransactionType.DEPLOY_ACCOUNT;
      payload: DeployAccountContractPayload;
    }
  | {
      type: TransactionType.DEPLOY;
      payload: UniversalDeployerContractPayload;
    };
=======
export interface TransactionSimulation extends TransactionSimulationResponse {
  fee_estimation: EstimateFee;
}
>>>>>>> 558b20e1
<|MERGE_RESOLUTION|>--- conflicted
+++ resolved
@@ -1,7 +1,6 @@
 import { BlockIdentifier } from '../provider/utils';
 import { BigNumberish } from '../utils/number';
 import {
-<<<<<<< HEAD
   AllowArray,
   Call,
   DeclareContractPayload,
@@ -9,13 +8,11 @@
   TransactionType,
   UniversalDeployerContractPayload,
 } from './lib';
-import { DeclareTransactionReceiptResponse, EstimateFeeResponse } from './provider';
-=======
+import {
   DeclareTransactionReceiptResponse,
   EstimateFeeResponse,
   TransactionSimulationResponse,
 } from './provider';
->>>>>>> 558b20e1
 
 export interface EstimateFee extends EstimateFeeResponse {
   suggestedMaxFee: bigint;
@@ -57,7 +54,6 @@
   deploy: DeployContractUDCResponse;
 };
 
-<<<<<<< HEAD
 export type EstimateFeeAction =
   | {
       type: TransactionType.INVOKE;
@@ -75,8 +71,6 @@
       type: TransactionType.DEPLOY;
       payload: UniversalDeployerContractPayload;
     };
-=======
 export interface TransactionSimulation extends TransactionSimulationResponse {
   fee_estimation: EstimateFee;
-}
->>>>>>> 558b20e1
+}