export * as JRPC from './jsonrpc';
<<<<<<< HEAD
export * from './rpcspec_0_6';

export enum ERPCVersion {
  V0_5 = '0.5',
  V0_6 = '0.6',
}
=======

export * as RPCSPEC06 from './rpcspec_0_6';
export * as RPCSPEC07 from './rpcspec_0_7';
export * from './rpcspec_0_7';
>>>>>>> 6235080f
<|MERGE_RESOLUTION|>--- conflicted
+++ resolved
@@ -1,14 +1,11 @@
 export * as JRPC from './jsonrpc';
-<<<<<<< HEAD
-export * from './rpcspec_0_6';
+
+export * as RPCSPEC06 from './rpcspec_0_6';
+export * as RPCSPEC07 from './rpcspec_0_7';
+export * from './rpcspec_0_7';
 
 export enum ERPCVersion {
   V0_5 = '0.5',
   V0_6 = '0.6',
-}
-=======
-
-export * as RPCSPEC06 from './rpcspec_0_6';
-export * as RPCSPEC07 from './rpcspec_0_7';
-export * from './rpcspec_0_7';
->>>>>>> 6235080f
+  V0_7 = '0.7',
+}