--- conflicted
+++ resolved
@@ -82,7 +82,6 @@
 
 export type InvocationsDetailsWithNonce = InvocationsDetails & { nonce: BigNumberish };
 
-<<<<<<< HEAD
 export enum TransactionStatus {
   NOT_RECEIVED = 'NOT_RECEIVED',
   RECEIVED = 'RECEIVED',
@@ -91,7 +90,6 @@
   ACCEPTED_ON_L1 = 'ACCEPTED_ON_L1',
   REJECTED = 'REJECTED',
 }
-=======
 export type TransactionBulk = Array<
   | ({ type: 'DECLARE' } & { payload: DeclareContractPayload })
   | ({ type: 'DEPLOY' } & {
@@ -109,7 +107,6 @@
   ) &
     InvocationsDetailsWithNonce & { blockIdentifier: BlockNumber | BigNumberish }
 >;
->>>>>>> 558b20e1
 
 export type Status =
   | 'NOT_RECEIVED'
