<<<<<<< HEAD
import { CairoEnum } from './cairoEnum';
import { BigNumberish, BlockIdentifier, Calldata, RawArgsArray, Signature } from './lib';
=======
import {
  BigNumberish,
  BlockIdentifier,
  Calldata,
  ParsedStruct,
  RawArgsArray,
  Signature,
} from './lib';
>>>>>>> 9a3fa410

export type AsyncContractFunction<T = any> = (...args: ArgsOrCalldataWithOptions) => Promise<T>;
export type ContractFunction = (...args: ArgsOrCalldataWithOptions) => any;

export type Result =
  | {
      [key: string]: any;
    }
  | Result[]
  | bigint
  | string
  | boolean
  | CairoEnum;

export type ArgsOrCalldata = RawArgsArray | [Calldata] | Calldata;
export type ArgsOrCalldataWithOptions = ArgsOrCalldata & ContractOptions;
export type ContractOptions = {
  blockIdentifier?: BlockIdentifier;
  parseRequest?: boolean;
  parseResponse?: boolean;
  formatResponse?: { [key: string]: any };
  maxFee?: BigNumberish;
  nonce?: BigNumberish;
  signature?: Signature;
  addressSalt?: string;
};

export type CallOptions = Pick<
  ContractOptions,
  'blockIdentifier' | 'parseRequest' | 'parseResponse' | 'formatResponse'
>;

export type InvokeOptions = Pick<
  ContractOptions,
  'maxFee' | 'nonce' | 'signature' | 'parseRequest'
>;

export type ParsedEvent = { [name: string]: ParsedStruct };

export type ParsedEvents = Array<ParsedEvent>;<|MERGE_RESOLUTION|>--- conflicted
+++ resolved
@@ -1,7 +1,5 @@
-<<<<<<< HEAD
 import { CairoEnum } from './cairoEnum';
-import { BigNumberish, BlockIdentifier, Calldata, RawArgsArray, Signature } from './lib';
-=======
+
 import {
   BigNumberish,
   BlockIdentifier,
@@ -10,7 +8,6 @@
   RawArgsArray,
   Signature,
 } from './lib';
->>>>>>> 9a3fa410
 
 export type AsyncContractFunction<T = any> = (...args: ArgsOrCalldataWithOptions) => Promise<T>;
 export type ContractFunction = (...args: ArgsOrCalldataWithOptions) => any;
