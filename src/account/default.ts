import { UDC, ZERO } from '../constants';
import { ProviderInterface, ProviderOptions } from '../provider';
import { Provider } from '../provider/default';
import { BlockIdentifier } from '../provider/utils';
import { Signer, SignerInterface } from '../signer';
import {
  Abi,
  AllowArray,
  Call,
  DeclareAndDeployContractPayload,
  DeclareContractPayload,
  DeclareContractResponse,
  DeclareContractTransaction,
  DeclareDeployUDCResponse,
  DeployAccountContractPayload,
  DeployAccountContractTransaction,
  DeployContractResponse,
  DeployContractUDCResponse,
  Details,
  EstimateFee,
  EstimateFeeAction,
  EstimateFeeDetails,
  Invocation,
  InvocationsDetails,
  InvocationsSignerDetails,
  InvokeFunctionResponse,
  MultiDeployContractResponse,
  Nonce,
  Signature,
  TransactionBulk,
  TransactionStatus,
  TransactionType,
  UniversalDeployerContractPayload,
} from '../types';
import { EstimateFeeBulk, TransactionSimulation } from '../types/account';
import { extractContractHashes, isSierra } from '../utils/contract';
import { starkCurve } from '../utils/ec';
import { parseUDCEvent } from '../utils/events';
import {
  calculateContractAddressFromHash,
  feeTransactionVersion,
  transactionVersion,
  transactionVersion_2,
} from '../utils/hash';
import { BigNumberish, toBigInt, toCairoBool } from '../utils/num';
import { parseContract } from '../utils/provider';
<<<<<<< HEAD
import {
  compileCalldata,
  estimatedFeeToMaxFee,
  formatSignature,
  randomAddress,
} from '../utils/stark';
import { fromCallsToExecuteCalldata } from '../utils/transaction';
=======
import { compileCalldata, estimatedFeeToMaxFee, randomAddress } from '../utils/stark';
import { getExecuteCalldata } from '../utils/transaction';
>>>>>>> 70ca3bc9
import { TypedData, getMessageHash } from '../utils/typedData';
import { AccountInterface } from './interface';

export class Account extends Provider implements AccountInterface {
  public signer: SignerInterface;

  public address: string;

  constructor(
    providerOrOptions: ProviderOptions | ProviderInterface,
    address: string,
    pkOrSigner: Uint8Array | string | SignerInterface
  ) {
    super(providerOrOptions);
    this.address = address.toLowerCase();
    this.signer =
      typeof pkOrSigner === 'string' || pkOrSigner instanceof Uint8Array
        ? new Signer(pkOrSigner)
        : pkOrSigner;
  }

  public async getNonce(blockIdentifier?: BlockIdentifier): Promise<Nonce> {
    return super.getNonceForAddress(this.address, blockIdentifier);
  }

  public async estimateFee(
    calls: AllowArray<Call>,
    estimateFeeDetails?: EstimateFeeDetails | undefined
  ): Promise<EstimateFee> {
    return this.estimateInvokeFee(calls, estimateFeeDetails);
  }

  public async estimateInvokeFee(
    calls: AllowArray<Call>,
    { nonce: providedNonce, blockIdentifier, skipValidate, cairoVersion }: EstimateFeeDetails = {}
  ): Promise<EstimateFee> {
    const transactions = Array.isArray(calls) ? calls : [calls];
    const nonce = toBigInt(providedNonce ?? (await this.getNonce()));
    const version = toBigInt(feeTransactionVersion);
    const chainId = await this.getChainId();

    const signerDetails: InvocationsSignerDetails = {
      walletAddress: this.address,
      nonce,
      maxFee: ZERO,
      version,
      chainId,
      cairoVersion: cairoVersion ?? '0',
    };

    const invocation = await this.buildInvocation(transactions, signerDetails);
    const response = await super.getInvokeEstimateFee(
      { ...invocation },
      { version, nonce },
      blockIdentifier,
      skipValidate
    );

    const suggestedMaxFee = estimatedFeeToMaxFee(response.overall_fee);

    return {
      ...response,
      suggestedMaxFee,
    };
  }

  public async estimateDeclareFee(
    { contract, classHash: providedClassHash, casm, compiledClassHash }: DeclareContractPayload,
    { blockIdentifier, nonce: providedNonce, skipValidate, cairoVersion }: EstimateFeeDetails = {}
  ): Promise<EstimateFee> {
    const nonce = toBigInt(providedNonce ?? (await this.getNonce()));
    const version = !isSierra(contract) ? toBigInt(feeTransactionVersion) : transactionVersion_2;
    const chainId = await this.getChainId();

    const declareContractTransaction = await this.buildDeclarePayload(
      { classHash: providedClassHash, contract, casm, compiledClassHash },
      {
        nonce,
        chainId,
        version,
        walletAddress: this.address,
        maxFee: ZERO,
        cairoVersion: cairoVersion ?? '0',
      }
    );

    const response = await super.getDeclareEstimateFee(
      declareContractTransaction,
      { version, nonce },
      blockIdentifier,
      skipValidate
    );
    const suggestedMaxFee = estimatedFeeToMaxFee(response.overall_fee);

    return {
      ...response,
      suggestedMaxFee,
    };
  }

  public async estimateAccountDeployFee(
    {
      classHash,
      addressSalt = 0,
      constructorCalldata = [],
      contractAddress: providedContractAddress,
    }: DeployAccountContractPayload,
    { blockIdentifier, skipValidate, cairoVersion }: EstimateFeeDetails = {}
  ): Promise<EstimateFee> {
    const version = toBigInt(feeTransactionVersion);
    const nonce = ZERO; // DEPLOY_ACCOUNT transaction will have a nonce zero as it is the first transaction in the account
    const chainId = await this.getChainId();

    const payload = await this.buildAccountDeployPayload(
      { classHash, addressSalt, constructorCalldata, contractAddress: providedContractAddress },
      {
        nonce,
        chainId,
        version,
        walletAddress: this.address,
        maxFee: ZERO,
        cairoVersion: cairoVersion ?? '0',
      }
    );

    const response = await super.getDeployAccountEstimateFee(
      { ...payload },
      { version, nonce },
      blockIdentifier,
      skipValidate
    );
    const suggestedMaxFee = estimatedFeeToMaxFee(response.overall_fee);

    return {
      ...response,
      suggestedMaxFee,
    };
  }

  public async estimateDeployFee(
    payload: UniversalDeployerContractPayload | UniversalDeployerContractPayload[],
    transactionsDetail?: InvocationsDetails | undefined
  ): Promise<EstimateFee> {
    const calls = this.buildUDCContractPayload(payload);
    return this.estimateInvokeFee(calls, transactionsDetail);
  }

  public async estimateFeeBulk(
    transactions: TransactionBulk,
    { nonce: providedNonce, blockIdentifier, cairoVersion }: EstimateFeeDetails = {}
  ): Promise<EstimateFeeBulk> {
    const nonce = toBigInt(providedNonce ?? (await this.getNonce()));
    const version = toBigInt(feeTransactionVersion);
    const chainId = await this.getChainId();

    const params: any = await Promise.all(
      [].concat(transactions as []).map(async (transaction: any, index: number) => {
        const signerDetails: InvocationsSignerDetails = {
          walletAddress: this.address,
          nonce: toBigInt(Number(nonce) + index),
          maxFee: ZERO,
          version,
          chainId,
          cairoVersion: cairoVersion ?? '0',
        };

        const txPayload = transaction.payload;

        let res;
        if (typeof transaction === 'object' && transaction.type === 'INVOKE_FUNCTION') {
          const invocation = await this.buildInvocation(
            Array.isArray(txPayload) ? txPayload : [txPayload],
            signerDetails
          );
          res = {
            type: 'INVOKE_FUNCTION',
            ...invocation,
            version,
            nonce: toBigInt(Number(nonce) + index),
            blockIdentifier,
          };
        } else if (typeof transaction === 'object' && transaction.type === 'DECLARE') {
          const declareContractPayload = await this.buildDeclarePayload(txPayload, signerDetails);
          res = {
            type: 'DECLARE',
            ...declareContractPayload,
            version,
            nonce: toBigInt(Number(nonce) + index),
            blockIdentifier,
          };
        } else if (typeof transaction === 'object' && transaction.type === 'DEPLOY_ACCOUNT') {
          const payload = await this.buildAccountDeployPayload(txPayload, signerDetails);
          res = {
            type: 'DEPLOY_ACCOUNT',
            ...payload,
            version,
            nonce,
            blockIdentifier,
          };
        } else if (typeof transaction === 'object' && transaction.type === 'DEPLOY') {
          const calls = this.buildUDCContractPayload(txPayload);
          const invocation = await this.buildInvocation(calls, signerDetails);
          res = {
            type: 'INVOKE_FUNCTION',
            ...invocation,
            version,
            nonce: toBigInt(Number(nonce) + index),
            blockIdentifier,
          };
        }
        return res;
      })
    );

    const response = await super.getEstimateFeeBulk(params, blockIdentifier);

    return [].concat(response as []).map((elem: any) => {
      const suggestedMaxFee = estimatedFeeToMaxFee(elem.overall_fee);
      return {
        ...elem,
        suggestedMaxFee,
      };
    });
  }

  public async buildInvocation(
    call: Array<Call>,
    signerDetails: InvocationsSignerDetails
  ): Promise<Invocation> {
    const calldata = getExecuteCalldata(call, signerDetails.cairoVersion);
    const signature = await this.signer.signTransaction(call, signerDetails);

    return {
      contractAddress: this.address,
      calldata,
      signature,
    };
  }

  public async execute(
    calls: AllowArray<Call>,
    abis: Abi[] | undefined = undefined,
    transactionsDetail: InvocationsDetails = {}
  ): Promise<InvokeFunctionResponse> {
    const transactions = Array.isArray(calls) ? calls : [calls];
    const nonce = toBigInt(transactionsDetail.nonce ?? (await this.getNonce()));
    const maxFee =
      transactionsDetail.maxFee ??
      (await this.getSuggestedMaxFee(
        { type: TransactionType.INVOKE, payload: calls },
        transactionsDetail
      ));
    const version = toBigInt(transactionVersion);
    const chainId = await this.getChainId();

    const cairoVersion = transactionsDetail.cairoVersion ?? '0';

    const signerDetails: InvocationsSignerDetails = {
      walletAddress: this.address,
      nonce,
      maxFee,
      version,
      chainId,
      cairoVersion,
    };

    const signature = await this.signer.signTransaction(transactions, signerDetails, abis);

    const calldata = getExecuteCalldata(transactions, cairoVersion);

    return this.invokeFunction(
      { contractAddress: this.address, calldata, signature },
      {
        nonce,
        maxFee,
        version,
      }
    );
  }

  public async declare(
    payload: DeclareContractPayload,
    transactionsDetail: InvocationsDetails = {}
  ): Promise<DeclareContractResponse> {
    const declareContractPayload = extractContractHashes(payload);
    const details = {} as Details;

    details.nonce = toBigInt(transactionsDetail.nonce ?? (await this.getNonce()));
    details.maxFee =
      transactionsDetail.maxFee ??
      (await this.getSuggestedMaxFee(
        {
          type: TransactionType.DECLARE,
          payload: declareContractPayload,
        },
        transactionsDetail
      ));
    details.version = !isSierra(payload.contract) ? transactionVersion : transactionVersion_2;
    details.chainId = await this.getChainId();

    const declareContractTransaction = await this.buildDeclarePayload(declareContractPayload, {
      ...details,
      walletAddress: this.address,
      cairoVersion: transactionsDetail.cairoVersion ?? '0', // This can be removed as declare doesn't depend on cairo version. Kept here because of the type mismatch
    });

    return this.declareContract(declareContractTransaction, details);
  }

  public async deploy(
    payload: UniversalDeployerContractPayload | UniversalDeployerContractPayload[],
    details?: InvocationsDetails | undefined
  ): Promise<MultiDeployContractResponse> {
    const params = [].concat(payload as []).map((it) => {
      const {
        classHash,
        salt,
        unique = true,
        constructorCalldata = [],
      } = it as UniversalDeployerContractPayload;

      const compiledConstructorCallData = compileCalldata(constructorCalldata);
      const deploySalt = salt ?? randomAddress();

      return {
        call: {
          contractAddress: UDC.ADDRESS,
          entrypoint: UDC.ENTRYPOINT,
          calldata: [
            classHash,
            deploySalt,
            toCairoBool(unique),
            compiledConstructorCallData.length,
            ...compiledConstructorCallData,
          ],
        },
        address: calculateContractAddressFromHash(
          unique ? starkCurve.pedersen(this.address, deploySalt) : deploySalt,
          classHash,
          compiledConstructorCallData,
          unique ? UDC.ADDRESS : 0
        ),
      };
    });

    const calls = params.map((it) => it.call);
    const addresses = params.map((it) => it.address);
    const invokeResponse = await this.execute(calls, undefined, details);

    return {
      ...invokeResponse,
      contract_address: addresses,
    };
  }

  public async deployContract(
    payload: UniversalDeployerContractPayload | UniversalDeployerContractPayload[],
    details?: InvocationsDetails | undefined
  ): Promise<DeployContractUDCResponse> {
    const deployTx = await this.deploy(payload, details);
    const txReceipt = await this.waitForTransaction(deployTx.transaction_hash, {
      successStates: [TransactionStatus.ACCEPTED_ON_L2],
    });
    return parseUDCEvent(txReceipt);
  }

  public async declareAndDeploy(
    payload: DeclareAndDeployContractPayload,
    details?: InvocationsDetails | undefined
  ): Promise<DeclareDeployUDCResponse> {
    const { contract, constructorCalldata, salt, unique } = payload;
    const { transaction_hash, class_hash } = await this.declare({ contract }, details);
    const declare = await this.waitForTransaction(transaction_hash, {
      successStates: [TransactionStatus.ACCEPTED_ON_L2],
    });
    const deploy = await this.deployContract(
      { classHash: class_hash, salt, unique, constructorCalldata },
      details
    );
    return { declare: { ...declare, class_hash }, deploy };
  }

  public async deployAccount(
    {
      classHash,
      constructorCalldata = [],
      addressSalt = 0,
      contractAddress: providedContractAddress,
    }: DeployAccountContractPayload,
    transactionsDetail: InvocationsDetails = {}
  ): Promise<DeployContractResponse> {
    const version = toBigInt(transactionVersion);
    const nonce = ZERO; // DEPLOY_ACCOUNT transaction will have a nonce zero as it is the first transaction in the account
    const chainId = await this.getChainId();

    const contractAddress =
      providedContractAddress ??
      calculateContractAddressFromHash(addressSalt, classHash, constructorCalldata, 0);

    const maxFee =
      transactionsDetail.maxFee ??
      (await this.getSuggestedMaxFee(
        {
          type: TransactionType.DEPLOY_ACCOUNT,
          payload: { classHash, constructorCalldata, addressSalt, contractAddress },
        },
        transactionsDetail
      ));

    const signature = await this.signer.signDeployAccountTransaction({
      classHash,
      constructorCalldata,
      contractAddress,
      addressSalt,
      chainId,
      maxFee,
      version,
      nonce,
    });

    return this.deployAccountContract(
      { classHash, addressSalt, constructorCalldata, signature },
      {
        nonce,
        maxFee,
        version,
      }
    );
  }

  public async signMessage(typedData: TypedData): Promise<Signature> {
    return this.signer.signMessage(typedData, this.address);
  }

  public async hashMessage(typedData: TypedData): Promise<string> {
    return getMessageHash(typedData, this.address);
  }

  public async verifyMessageHash(hash: BigNumberish, signature: Signature): Promise<boolean> {
    try {
      await this.callContract({
        contractAddress: this.address,
        entrypoint: 'isValidSignature',
        calldata: compileCalldata({
          hash: toBigInt(hash).toString(),
          signature: formatSignature(signature),
        }),
      });
      return true;
    } catch {
      return false;
    }
  }

  public async verifyMessage(typedData: TypedData, signature: Signature): Promise<boolean> {
    const hash = await this.hashMessage(typedData);
    return this.verifyMessageHash(hash, signature);
  }

  public async getSuggestedMaxFee(
    { type, payload }: EstimateFeeAction,
    details: EstimateFeeDetails
  ) {
    let feeEstimate: EstimateFee;

    switch (type) {
      case TransactionType.INVOKE:
        feeEstimate = await this.estimateInvokeFee(payload, details);
        break;

      case TransactionType.DECLARE:
        feeEstimate = await this.estimateDeclareFee(payload, details);
        break;

      case TransactionType.DEPLOY_ACCOUNT:
        feeEstimate = await this.estimateAccountDeployFee(payload, details);
        break;

      case TransactionType.DEPLOY:
        feeEstimate = await this.estimateDeployFee(payload, details);
        break;

      default:
        feeEstimate = { suggestedMaxFee: ZERO, overall_fee: ZERO };
        break;
    }

    return feeEstimate.suggestedMaxFee;
  }

  /**
   * @deprecated will be renamed to buildDeclareContractTransaction
   */
  public async buildDeclarePayload(
    payload: DeclareContractPayload,
    { nonce, chainId, version, walletAddress, maxFee }: InvocationsSignerDetails
  ): Promise<DeclareContractTransaction> {
    const { classHash, contract, compiledClassHash } = extractContractHashes(payload);
    const contractDefinition = parseContract(contract);
    const signature = await this.signer.signDeclareTransaction({
      classHash,
      compiledClassHash,
      senderAddress: walletAddress,
      chainId,
      maxFee,
      version,
      nonce,
    });

    return {
      senderAddress: walletAddress,
      signature,
      contractDefinition,
      compiledClassHash,
    };
  }

  public async buildAccountDeployPayload(
    {
      classHash,
      addressSalt = 0,
      constructorCalldata = [],
      contractAddress: providedContractAddress,
    }: DeployAccountContractPayload,
    { nonce, chainId, version, maxFee }: InvocationsSignerDetails
  ): Promise<DeployAccountContractTransaction> {
    const contractAddress =
      providedContractAddress ??
      calculateContractAddressFromHash(addressSalt, classHash, constructorCalldata, 0);

    const signature = await this.signer.signDeployAccountTransaction({
      classHash,
      contractAddress,
      chainId,
      maxFee,
      version,
      nonce,
      addressSalt,
      constructorCalldata,
    });

    return {
      classHash,
      addressSalt,
      constructorCalldata,
      signature,
    };
  }

  public buildUDCContractPayload(
    payload: UniversalDeployerContractPayload | UniversalDeployerContractPayload[]
  ): Call[] {
    const calls = [].concat(payload as []).map((it) => {
      const {
        classHash,
        salt = '0',
        unique = true,
        constructorCalldata = [],
      } = it as UniversalDeployerContractPayload;
      const compiledConstructorCallData = compileCalldata(constructorCalldata);

      return {
        contractAddress: UDC.ADDRESS,
        entrypoint: UDC.ENTRYPOINT,
        calldata: [
          classHash,
          salt,
          toCairoBool(unique),
          compiledConstructorCallData.length,
          ...compiledConstructorCallData,
        ],
      };
    });
    return calls;
  }

  public async simulateTransaction(
    calls: AllowArray<Call>,
    { nonce: providedNonce, blockIdentifier, skipValidate, cairoVersion }: EstimateFeeDetails = {}
  ): Promise<TransactionSimulation> {
    const transactions = Array.isArray(calls) ? calls : [calls];
    const nonce = toBigInt(providedNonce ?? (await this.getNonce()));
    const version = toBigInt(feeTransactionVersion);
    const chainId = await this.getChainId();

    const signerDetails: InvocationsSignerDetails = {
      walletAddress: this.address,
      nonce,
      maxFee: ZERO,
      version,
      chainId,
      cairoVersion: cairoVersion ?? '0',
    };

    const invocation = await this.buildInvocation(transactions, signerDetails);
    const response = await super.getSimulateTransaction(
      invocation,
      { version, nonce },
      blockIdentifier,
      skipValidate
    );

    const suggestedMaxFee = estimatedFeeToMaxFee(response.fee_estimation.overall_fee);

    return {
      ...response,
      fee_estimation: {
        ...response.fee_estimation,
        suggestedMaxFee,
      },
    };
  }

  public override async getStarkName(
    address: BigNumberish = this.address, // default to the wallet address
    StarknetIdContract?: string
  ): Promise<string> {
    return super.getStarkName(address, StarknetIdContract);
  }
}<|MERGE_RESOLUTION|>--- conflicted
+++ resolved
@@ -44,18 +44,13 @@
 } from '../utils/hash';
 import { BigNumberish, toBigInt, toCairoBool } from '../utils/num';
 import { parseContract } from '../utils/provider';
-<<<<<<< HEAD
 import {
   compileCalldata,
   estimatedFeeToMaxFee,
   formatSignature,
   randomAddress,
 } from '../utils/stark';
-import { fromCallsToExecuteCalldata } from '../utils/transaction';
-=======
-import { compileCalldata, estimatedFeeToMaxFee, randomAddress } from '../utils/stark';
 import { getExecuteCalldata } from '../utils/transaction';
->>>>>>> 70ca3bc9
 import { TypedData, getMessageHash } from '../utils/typedData';
 import { AccountInterface } from './interface';
 
