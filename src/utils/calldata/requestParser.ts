import {
  AbiEntry,
  AbiEnums,
  AbiStructs,
  BigNumberish,
  ByteArray,
  CairoEnum,
  ParsedStruct,
  Tupled,
} from '../../types';
import { CairoUint256 } from '../cairoDataTypes/uint256';
<<<<<<< HEAD
import { CairoUint512 } from '../cairoDataTypes/uint512';
import { encodeShortString, isText, splitLongString } from '../shortString';
=======
import { encodeShortString, isString, isText, splitLongString } from '../shortString';
>>>>>>> 6235080f
import { byteArrayFromString } from './byteArray';
import {
  felt,
  getArrayType,
  isTypeArray,
  isTypeBytes31,
  isTypeEnum,
  isTypeOption,
  isTypeResult,
  isTypeStruct,
  isTypeTuple,
} from './cairo';
import {
  CairoCustomEnum,
  CairoOption,
  CairoOptionVariant,
  CairoResult,
  CairoResultVariant,
} from './enum';
import extractTupleMemberTypes from './tuple';

/**
 * parse base types
 * @param type type from abi
 * @param val value provided
 * @returns string | string[]
 */
function parseBaseTypes(type: string, val: BigNumberish) {
  switch (true) {
    case CairoUint256.isAbiType(type):
      return new CairoUint256(val).toApiRequest();
    case CairoUint512.isAbiType(type):
      return new CairoUint512(val).toApiRequest();
    case isTypeBytes31(type):
      return encodeShortString(val.toString());
    default:
      return felt(val);
  }
}

/**
 * Parse tuple type string to array of known objects
 * @param element request element
 * @param typeStr tuple type string
 * @returns Tupled[]
 */
function parseTuple(element: object, typeStr: string): Tupled[] {
  const memberTypes = extractTupleMemberTypes(typeStr);
  const elements = Object.values(element);

  if (elements.length !== memberTypes.length) {
    throw Error(
      `ParseTuple: provided and expected abi tuple size do not match.
      provided: ${elements} 
      expected: ${memberTypes}`
    );
  }

  return memberTypes.map((it: any, dx: number) => {
    return {
      element: elements[dx],
      type: it.type ?? it,
    };
  });
}

function parseByteArray(element: string): string[] {
  const myByteArray: ByteArray = byteArrayFromString(element);
  return [
    myByteArray.data.length.toString(),
    ...myByteArray.data.map((bn) => bn.toString()),
    myByteArray.pending_word.toString(),
    myByteArray.pending_word_len.toString(),
  ];
}

/**
 * Deep parse of the object that has been passed to the method
 *
 * @param element - element that needs to be parsed
 * @param type  - name of the method
 * @param structs - structs from abi
 * @param enums - enums from abi
 * @return {string | string[]} - parsed arguments in format that contract is expecting
 */
function parseCalldataValue(
  element:
    | ParsedStruct
    | BigNumberish
    | BigNumberish[]
    | CairoOption<any>
    | CairoResult<any, any>
    | CairoEnum,
  type: string,
  structs: AbiStructs,
  enums: AbiEnums
): string | string[] {
  if (element === undefined) {
    throw Error(`Missing parameter for type ${type}`);
  }

  // value is Array
  if (Array.isArray(element)) {
    const result: string[] = [];
    result.push(felt(element.length)); // Add length to array
    const arrayType = getArrayType(type);

    return element.reduce((acc, it) => {
      return acc.concat(parseCalldataValue(it, arrayType, structs, enums));
    }, result);
  }

  // checking if the passed element is struct
  if (structs[type] && structs[type].members.length) {
    if (CairoUint256.isAbiType(type)) {
      return new CairoUint256(element as any).toApiRequest();
    }
    if (CairoUint512.isAbiType(type)) {
      return new CairoUint512(element as any).toApiRequest();
    }
    if (type === 'core::starknet::eth_address::EthAddress')
      return parseBaseTypes(type, element as BigNumberish);

    if (type === 'core::byte_array::ByteArray') return parseByteArray(element as string);

    const { members } = structs[type];
    const subElement = element as any;

    return members.reduce((acc, it: AbiEntry) => {
      return acc.concat(parseCalldataValue(subElement[it.name], it.type, structs, enums));
    }, [] as string[]);
  }
  // check if abi element is tuple
  if (isTypeTuple(type)) {
    const tupled = parseTuple(element as object, type);

    return tupled.reduce((acc, it: Tupled) => {
      const parsedData = parseCalldataValue(it.element, it.type, structs, enums);
      return acc.concat(parsedData);
    }, [] as string[]);
  }
  // check if u256 C1v0
  if (CairoUint256.isAbiType(type)) {
    return new CairoUint256(element as any).toApiRequest();
  }
  // check if u512
  if (CairoUint512.isAbiType(type)) {
    return new CairoUint512(element as any).toApiRequest();
  }
  // check if Enum
  if (isTypeEnum(type, enums)) {
    const { variants } = enums[type];
    // Option Enum
    if (isTypeOption(type)) {
      const myOption = element as CairoOption<any>;
      if (myOption.isSome()) {
        const listTypeVariant = variants.find((variant) => variant.name === 'Some');
        if (typeof listTypeVariant === 'undefined') {
          throw Error(`Error in abi : Option has no 'Some' variant.`);
        }
        const typeVariantSome = listTypeVariant.type;
        if (typeVariantSome === '()') {
          return CairoOptionVariant.Some.toString();
        }
        const parsedParameter = parseCalldataValue(
          myOption.unwrap(),
          typeVariantSome,
          structs,
          enums
        );
        if (Array.isArray(parsedParameter)) {
          return [CairoOptionVariant.Some.toString(), ...parsedParameter];
        }
        return [CairoOptionVariant.Some.toString(), parsedParameter];
      }
      return CairoOptionVariant.None.toString();
    }
    // Result Enum
    if (isTypeResult(type)) {
      const myResult = element as CairoResult<any, any>;
      if (myResult.isOk()) {
        const listTypeVariant = variants.find((variant) => variant.name === 'Ok');
        if (typeof listTypeVariant === 'undefined') {
          throw Error(`Error in abi : Result has no 'Ok' variant.`);
        }
        const typeVariantOk = listTypeVariant.type;
        if (typeVariantOk === '()') {
          return CairoResultVariant.Ok.toString();
        }
        const parsedParameter = parseCalldataValue(
          myResult.unwrap(),
          typeVariantOk,
          structs,
          enums
        );
        if (Array.isArray(parsedParameter)) {
          return [CairoResultVariant.Ok.toString(), ...parsedParameter];
        }
        return [CairoResultVariant.Ok.toString(), parsedParameter];
      }
      // is Result::Err
      const listTypeVariant = variants.find((variant) => variant.name === 'Err');
      if (typeof listTypeVariant === 'undefined') {
        throw Error(`Error in abi : Result has no 'Err' variant.`);
      }
      const typeVariantErr = listTypeVariant.type;
      if (typeVariantErr === '()') {
        return CairoResultVariant.Err.toString();
      }
      const parsedParameter = parseCalldataValue(myResult.unwrap(), typeVariantErr, structs, enums);
      if (Array.isArray(parsedParameter)) {
        return [CairoResultVariant.Err.toString(), ...parsedParameter];
      }
      return [CairoResultVariant.Err.toString(), parsedParameter];
    }
    // Custom Enum
    const myEnum = element as CairoCustomEnum;
    const activeVariant: string = myEnum.activeVariant();
    const listTypeVariant = variants.find((variant) => variant.name === activeVariant);
    if (typeof listTypeVariant === 'undefined') {
      throw Error(`Not find in abi : Enum has no '${activeVariant}' variant.`);
    }
    const typeActiveVariant = listTypeVariant.type;
    const numActiveVariant = variants.findIndex((variant) => variant.name === activeVariant); // can not fail due to check of listTypeVariant
    if (typeActiveVariant === '()') {
      return numActiveVariant.toString();
    }
    const parsedParameter = parseCalldataValue(myEnum.unwrap(), typeActiveVariant, structs, enums);
    if (Array.isArray(parsedParameter)) {
      return [numActiveVariant.toString(), ...parsedParameter];
    }
    return [numActiveVariant.toString(), parsedParameter];
  }

  if (typeof element === 'object') {
    throw Error(`Parameter ${element} do not align with abi parameter ${type}`);
  }
  return parseBaseTypes(type, element);
}

/**
 * Parse one field of the calldata by using input field from the abi for that method
 *
 * @param argsIterator - Iterator<any> for value of the field
 * @param input  - input(field) information from the abi that will be used to parse the data
 * @param structs - structs from abi
 * @param enums - enums from abi
 * @return {string | string[]} - parsed arguments in format that contract is expecting
 */
export function parseCalldataField(
  argsIterator: Iterator<any>,
  input: AbiEntry,
  structs: AbiStructs,
  enums: AbiEnums
): string | string[] {
  const { name, type } = input;
  let { value } = argsIterator.next();

  switch (true) {
    // Array
    case isTypeArray(type):
      if (!Array.isArray(value) && !isText(value)) {
        throw Error(`ABI expected parameter ${name} to be array or long string, got ${value}`);
      }
      if (isString(value)) {
        // long string match cairo felt*
        value = splitLongString(value);
      }
      return parseCalldataValue(value, input.type, structs, enums);

    case type === 'core::starknet::eth_address::EthAddress':
      return parseBaseTypes(type, value);
    // Struct or Tuple
    case isTypeStruct(type, structs) ||
      isTypeTuple(type) ||
      CairoUint256.isAbiType(type) ||
      CairoUint256.isAbiType(type):
      return parseCalldataValue(value as ParsedStruct | BigNumberish[], type, structs, enums);

    // Enums
    case isTypeEnum(type, enums):
      return parseCalldataValue(
        value as CairoOption<any> | CairoResult<any, any> | CairoEnum,
        type,
        structs,
        enums
      );

    // Felt or unhandled
    default:
      return parseBaseTypes(type, value);
  }
}<|MERGE_RESOLUTION|>--- conflicted
+++ resolved
@@ -9,12 +9,8 @@
   Tupled,
 } from '../../types';
 import { CairoUint256 } from '../cairoDataTypes/uint256';
-<<<<<<< HEAD
 import { CairoUint512 } from '../cairoDataTypes/uint512';
-import { encodeShortString, isText, splitLongString } from '../shortString';
-=======
 import { encodeShortString, isString, isText, splitLongString } from '../shortString';
->>>>>>> 6235080f
 import { byteArrayFromString } from './byteArray';
 import {
   felt,
