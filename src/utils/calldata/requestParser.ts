--- conflicted
+++ resolved
@@ -10,13 +10,10 @@
   Tupled,
 } from '../../types';
 import { CairoUint256 } from '../cairoDataTypes/uint256';
-<<<<<<< HEAD
 import { addHexPrefix, removeHexPrefix } from '../encode';
 import { toHex } from '../num';
 import { encodeShortString, isText, splitLongString } from '../shortString';
-=======
 import { encodeShortString, isString, isText, splitLongString } from '../shortString';
->>>>>>> 6235080f
 import { byteArrayFromString } from './byteArray';
 import {
   felt,
