import { Contract, Provider, SequencerProvider, stark } from '../src';
<<<<<<< HEAD
import { toBigInt } from '../src/utils/number';
=======
import { ZERO } from '../src/constants';
import { feeTransactionVersion } from '../src/utils/hash';
import { toBN } from '../src/utils/number';
>>>>>>> e5c01d9a
import { encodeShortString } from '../src/utils/shortString';
import { fromCallsToExecuteCalldata } from '../src/utils/transaction';
import {
  compiledErc20,
  compiledL1L2,
  describeIfDevnet,
  describeIfNotDevnet,
  describeIfSequencer,
  getTestAccount,
  getTestProvider,
} from './fixtures';

describeIfSequencer('SequencerProvider', () => {
  const sequencerProvider = getTestProvider() as SequencerProvider;
  const account = getTestAccount(sequencerProvider);
  let customSequencerProvider: Provider;
  let exampleContractAddress: string;

  describe('Gateway specific methods', () => {
    let exampleTransactionHash: string;

    beforeAll(async () => {
      const { deploy } = await account.declareDeploy({
        contract: compiledErc20,
        classHash: '0x54328a1075b8820eb43caf0caa233923148c983742402dcfc38541dd843d01a',
        constructorCalldata: [
          encodeShortString('Token'),
          encodeShortString('ERC20'),
          account.address,
        ],
      });

      exampleTransactionHash = deploy.transaction_hash;
      exampleContractAddress = deploy.contract_address;
    });

    test('getTransactionStatus()', async () => {
      return expect(
        sequencerProvider.getTransactionStatus(exampleTransactionHash)
      ).resolves.not.toThrow();
    });

    test('transaction trace', async () => {
      const transactionTrace = await sequencerProvider.getTransactionTrace(exampleTransactionHash);
      // TODO test optional properties
      expect(transactionTrace).toHaveProperty('signature');
    });

    test('simulate transaction', async () => {
      const call = {
        contractAddress: exampleContractAddress,
        entrypoint: 'transfer',
        calldata: [exampleContractAddress, '10', '0'],
      };
      const calldata = fromCallsToExecuteCalldata([call]);
      const nonce = toBN(await account.getNonce());
      const version = toBN(feeTransactionVersion);
      const chainId = await account.getChainId();
      const signature = await account.signer.signTransaction([call], {
        walletAddress: account.address,
        nonce,
        version,
        maxFee: ZERO,
        chainId,
      });

      const res = await sequencerProvider.simulateTransaction(
        {
          contractAddress: account.address,
          calldata,
          signature,
        },
        { version, nonce }
      );
      expect(res).toHaveProperty('trace');
      expect(res).toHaveProperty('fee_estimation');
    });

    test('getCode() -> { bytecode }', async () => {
      const code = await sequencerProvider.getCode(exampleContractAddress);
      return expect(Array.isArray(code.bytecode)).toBe(true);
    });

    describeIfNotDevnet('which are not available on devnet', () => {
      test('getContractAddresses()', async () => {
        const { GpsStatementVerifier, Starknet } = await sequencerProvider.getContractAddresses();
        expect(typeof GpsStatementVerifier).toBe('string');
        expect(typeof Starknet).toBe('string');
      });
    });
  });

  describe('Test Estimate message fee', () => {
    const L1_ADDRESS = '0x8359E4B0152ed5A731162D3c7B0D8D56edB165A0';
    let l1l2ContractAddress: string;

    beforeAll(async () => {
      const { deploy } = await account.declareDeploy({
        contract: compiledL1L2,
        classHash: '0x028d1671fb74ecb54d848d463cefccffaef6df3ae40db52130e19fe8299a7b43',
      });
      l1l2ContractAddress = deploy.contract_address;
    });

    test('estimate message fee', async () => {
      const estimation = await sequencerProvider.estimateMessageFee(
        {
          from_address: L1_ADDRESS,
          to_address: l1l2ContractAddress,
          entry_point_selector: 'deposit',
          payload: ['556', '123'],
        },
        'latest'
      );
      expect(estimation).toEqual(
        expect.objectContaining({
          overall_fee: expect.anything(),
          gas_price: expect.anything(),
          gas_usage: expect.anything(),
          unit: 'wei',
        })
      );
    });
  });

  describeIfDevnet('Test calls with Custom Devnet Sequencer Provider', () => {
    let erc20: Contract;
    const wallet = stark.randomAddress();

    beforeAll(async () => {
      customSequencerProvider = new Provider({
        sequencer: {
          baseUrl: 'http://127.0.0.1:5050/',
          feederGatewayUrl: 'feeder_gateway',
          gatewayUrl: 'gateway',
        },
      });
      const accountCustom = getTestAccount(customSequencerProvider);
      const { deploy } = await accountCustom.declareDeploy({
        contract: compiledErc20,
        classHash: '0x54328a1075b8820eb43caf0caa233923148c983742402dcfc38541dd843d01a',
        constructorCalldata: [encodeShortString('Token'), encodeShortString('ERC20'), wallet],
      });

      erc20 = new Contract(compiledErc20.abi, deploy.contract_address, customSequencerProvider);
    });

    test('Check ERC20 balance using Custom Sequencer Provider', async () => {
      const result = await erc20.balanceOf(wallet);
      const [res] = result;
      expect(res.low).toStrictEqual(toBigInt(1000));
      expect(res).toStrictEqual(result.balance);
    });
  });
});<|MERGE_RESOLUTION|>--- conflicted
+++ resolved
@@ -1,11 +1,7 @@
 import { Contract, Provider, SequencerProvider, stark } from '../src';
-<<<<<<< HEAD
-import { toBigInt } from '../src/utils/number';
-=======
 import { ZERO } from '../src/constants';
 import { feeTransactionVersion } from '../src/utils/hash';
-import { toBN } from '../src/utils/number';
->>>>>>> e5c01d9a
+import { toBigInt } from '../src/utils/number';
 import { encodeShortString } from '../src/utils/shortString';
 import { fromCallsToExecuteCalldata } from '../src/utils/transaction';
 import {
@@ -61,8 +57,8 @@
         calldata: [exampleContractAddress, '10', '0'],
       };
       const calldata = fromCallsToExecuteCalldata([call]);
-      const nonce = toBN(await account.getNonce());
-      const version = toBN(feeTransactionVersion);
+      const nonce = toBigInt(await account.getNonce());
+      const version = toBigInt(feeTransactionVersion);
       const chainId = await account.getChainId();
       const signature = await account.signer.signTransaction([call], {
         walletAddress: account.address,
