/* eslint-disable no-console */
/**
 * Asynchronous Global Test Setup
 * Run only once
 * ref: order of execution jestGlobalSetup.ts -> jest.setup.ts -> fixtures.ts
 */

import { BaseUrl } from '../../src/constants';
<<<<<<< HEAD
import { getDefaultNodeUrl } from '../../src/utils/provider';
=======
import localDevnetDetector, { type DevnetStrategy } from './helpers/localDevnetDetector';
import { GS_DEFAULT_TEST_PROVIDER_URL } from './constants';
import { setIfNullish } from './helpers/env';
>>>>>>> 6235080f

type ProviderType = Record<'sequencer' | 'rpc', boolean>;

/**
 * Global Setup Fixtures
 */

const sequencerOrRpc = async (devnetStrategy?: DevnetStrategy) => {
  const setup = (providerType: ProviderType) => {
    setIfNullish('IS_SEQUENCER', providerType.sequencer);
    setIfNullish('IS_RPC', providerType.rpc);
    setIfNullish(
      'IS_SEQUENCER_GOERLI',
      (process.env.TEST_PROVIDER_BASE_URL || process.env.TEST_RPC_URL || '').includes(
        BaseUrl.SN_GOERLI
      )
    );
    return providerType;
  };
  let result: ProviderType = { sequencer: false, rpc: false };
  if (process.env.TEST_PROVIDER_BASE_URL) {
    return setup({ ...result, sequencer: true });
  }
  if (process.env.TEST_RPC_URL) {
    return setup({ ...result, rpc: true });
  }
  // nor sequencer nor rpc provided, try with local devnet strategy
  if (devnetStrategy && devnetStrategy.isDevnet) {
    result = { sequencer: !devnetStrategy.isRS, rpc: devnetStrategy.isRS };
    if (result.sequencer) {
      process.env.TEST_PROVIDER_BASE_URL = GS_DEFAULT_TEST_PROVIDER_URL;
    } else if (result.rpc) {
      process.env.TEST_RPC_URL = GS_DEFAULT_TEST_PROVIDER_URL;
    }
  }
  return setup(result);
};

const setAccount = async (devnetStrategy: DevnetStrategy) => {
  const fetchAccount = async (URL: string) => {
    const response = await fetch(`${URL}predeployed_accounts`);
    const accounts = await response.json();
    process.env.TEST_ACCOUNT_ADDRESS = accounts[0].address;
    process.env.TEST_ACCOUNT_PRIVATE_KEY = accounts[0].private_key;
    process.env.INITIAL_BALANCE = accounts[0].initial_balance;
  };

  if (process.env.TEST_ACCOUNT_ADDRESS && process.env.TEST_ACCOUNT_PRIVATE_KEY) {
    return true;
  }
  if (process.env.TEST_ACCOUNT_ADDRESS || process.env.TEST_ACCOUNT_PRIVATE_KEY) {
    throw new Error(
      'If you are providing one of you need to provide both: TEST_ACCOUNT_ADDRESS & TEST_ACCOUNT_PRIVATE_KEY'
    );
  }
  const providedURL = process.env.TEST_PROVIDER_BASE_URL || process.env.TEST_RPC_URL;
  if (devnetStrategy.isDevnet) {
    // get account from devnet
    try {
      await fetchAccount(GS_DEFAULT_TEST_PROVIDER_URL);
      return true;
    } catch (error) {
      console.error('Fetching account from devnet failed');
    }
  } else if (providedURL) {
    // try to get it from remote devnet
    try {
      await fetchAccount(providedURL);
      return true;
    } catch (error) {
      console.error(`Fetching account from provided url ${providedURL} failed`);
    }
  }

  throw new Error(
    'Setting Account using all known strategies failed, provide basic test parameters'
  );
};

const verifySetup = (final?: boolean) => {
  const warnings: string[] = [];
  if (!process.env.TEST_ACCOUNT_ADDRESS) {
    if (final) throw new Error('TEST_ACCOUNT_ADDRESS env is not provided');
    else warnings.push('TEST_ACCOUNT_ADDRESS env is not provided!');
  }
  if (!process.env.TEST_ACCOUNT_PRIVATE_KEY) {
    if (final) throw new Error('TEST_ACCOUNT_PRIVATE_KEY env is not provided');
    else warnings.push('TEST_ACCOUNT_PRIVATE_KEY env is not provided!');
  }

  if (!process.env.TEST_RPC_URL && final) {
    process.env.TEST_RPC_URL = getDefaultNodeUrl();
  }

  if (warnings.length > 0) {
    console.log('\x1b[33m', warnings.join('\n'), '\x1b[0m');
    delete process.env.TEST_ACCOUNT_ADDRESS;
    delete process.env.TEST_ACCOUNT_PRIVATE_KEY;
    return false;
  }

  if (!final) {
    setIfNullish('IS_LOCALHOST_DEVNET', false);
    setIfNullish('IS_RPC_DEVNET', false);
    setIfNullish('IS_SEQUENCER_DEVNET', false);
    setIfNullish('IS_RPC', !!process.env.TEST_RPC_URL);
    setIfNullish('IS_SEQUENCER', !!process.env.TEST_PROVIDER_BASE_URL);
    setIfNullish(
      'IS_SEQUENCER_GOERLI',
      (process.env.TEST_PROVIDER_BASE_URL || process.env.TEST_RPC_URL || '').includes(
        BaseUrl.SN_GOERLI
      )
    );
  }

  console.table({
    TEST_ACCOUNT_ADDRESS: process.env.TEST_ACCOUNT_ADDRESS,
    TEST_ACCOUNT_PRIVATE_KEY: '****',
    INITIAL_BALANCE: process.env.INITIAL_BALANCE,
    TEST_PROVIDER_BASE_URL: process.env.TEST_PROVIDER_BASE_URL,
    TEST_RPC_URL: process.env.TEST_RPC_URL,
    TX_VERSION: process.env.TX_VERSION === 'v3' ? 'v3' : 'v2',
  });

  console.table({
    IS_LOCALHOST_DEVNET: process.env.IS_LOCALHOST_DEVNET,
    IS_RPC_DEVNET: process.env.IS_RPC_DEVNET,
    IS_SEQUENCER_DEVNET: process.env.IS_SEQUENCER_DEVNET,
    IS_RPC: process.env.IS_RPC,
    IS_SEQUENCER: process.env.IS_SEQUENCER,
    IS_SEQUENCER_GOERLI: process.env.IS_SEQUENCER_GOERLI,
  });

  console.log('Global Test Environment is Ready');
  return true;
};

const executeStrategy = async () => {
  // 1. Assume setup is provided and ready;
  console.log('Global Test Setup Started');
  if (verifySetup()) {
    console.log('Using Provided Test Setup');
    return true;
  }

  // 2. Try to detect devnet setup
  console.log('Basic test parameters are missing, Auto Setup Started');
  const devnetStrategy = await localDevnetDetector.execute();

  const providerType = await sequencerOrRpc(devnetStrategy);
  if (providerType.sequencer) {
    console.log('Detected Sequencer');
  } else if (providerType.rpc) {
    console.log('Detected RPC');
  }

  const isAccountSet = await setAccount(devnetStrategy);
  if (isAccountSet) {
    console.log('Detected Account');
  }

  return verifySetup(true);
};

export default async (_globalConfig: any, _projectConfig: any) => {
  const isSet = await executeStrategy();
  if (!isSet) console.error('Test Setup Environment is NOT Ready');
};<|MERGE_RESOLUTION|>--- conflicted
+++ resolved
@@ -6,13 +6,10 @@
  */
 
 import { BaseUrl } from '../../src/constants';
-<<<<<<< HEAD
 import { getDefaultNodeUrl } from '../../src/utils/provider';
-=======
 import localDevnetDetector, { type DevnetStrategy } from './helpers/localDevnetDetector';
 import { GS_DEFAULT_TEST_PROVIDER_URL } from './constants';
 import { setIfNullish } from './helpers/env';
->>>>>>> 6235080f
 
 type ProviderType = Record<'sequencer' | 'rpc', boolean>;
 
