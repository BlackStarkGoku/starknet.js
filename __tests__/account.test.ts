--- conflicted
+++ resolved
@@ -1,14 +1,10 @@
+import { sign } from 'micro-starknet';
+
 import typedDataExample from '../__mocks__/typedDataExample.json';
 import { Account, Contract, Provider, number, stark } from '../src';
-<<<<<<< HEAD
-import { feeTransactionVersion } from '../src/utils/hash';
-import { toBigInt } from '../src/utils/number';
-=======
-import { getKeyPair, sign } from '../src/utils/ellipticCurve';
 import { parseUDCEvent } from '../src/utils/events';
 import { feeTransactionVersion, pedersen } from '../src/utils/hash';
-import { cleanHex, hexToDecimalString, toBN } from '../src/utils/number';
->>>>>>> caf9fccd
+import { cleanHex, hexToDecimalString, toBigInt } from '../src/utils/number';
 import { encodeShortString } from '../src/utils/shortString';
 import { randomAddress } from '../src/utils/stark';
 import {
@@ -199,12 +195,11 @@
         '1893860513534673656759973582609638731665558071107553163765293299136715951024';
       const whitelistingPrivateKey =
         '301579081698031303837612923223391524790804435085778862878979120159194507372';
-      const hashed = pedersen([
-        pedersen([toBN('18925'), toBN('1922775124')]),
-        toBN(hexToDecimalString(account.address)),
-      ]);
-      const keyPair = getKeyPair(toBN(whitelistingPrivateKey));
-      const signed = sign(keyPair, hashed);
+      const hashed = pedersen(
+        pedersen(toBigInt('18925'), toBigInt('1922775124')),
+        toBigInt(hexToDecimalString(account.address))
+      );
+      const signed = sign(hashed, toBigInt(whitelistingPrivateKey));
 
       const { transaction_hash } = await account.execute([
         {
