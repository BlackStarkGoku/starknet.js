--- conflicted
+++ resolved
@@ -1,22 +1,10 @@
-import { pedersen, sign } from '@noble/curves/stark';
+import { getStarkKey, pedersen, sign } from '@noble/curves/stark';
 
 import typedDataExample from '../__mocks__/typedDataExample.json';
-<<<<<<< HEAD
 import { Account, Contract, Provider, number, stark } from '../src';
 import { parseUDCEvent } from '../src/utils/events';
-import { feeTransactionVersion } from '../src/utils/hash';
+import { calculateContractAddressFromHash, feeTransactionVersion } from '../src/utils/hash';
 import { cleanHex, hexToDecimalString, toBigInt, toHex } from '../src/utils/number';
-=======
-import { Account, Contract, Provider, ec, number, stark } from '../src';
-import { getKeyPair, sign } from '../src/utils/ellipticCurve';
-import { parseUDCEvent } from '../src/utils/events';
-import {
-  calculateContractAddressFromHash,
-  feeTransactionVersion,
-  pedersen,
-} from '../src/utils/hash';
-import { cleanHex, hexToDecimalString, toBN } from '../src/utils/number';
->>>>>>> cbe5d923
 import { encodeShortString } from '../src/utils/shortString';
 import { randomAddress } from '../src/utils/stark';
 import {
@@ -102,7 +90,7 @@
 
       expect(estimatedFeeBulk[0]).toHaveProperty('suggestedMaxFee');
       expect(estimatedFeeBulk.length).toEqual(2);
-      expect(isBN(estimatedFeeBulk[0].overall_fee)).toBe(true);
+      expect(typeof estimatedFeeBulk[0].overall_fee === 'bigint').toBe(true);
       expect(innerInvokeEstFeeSpy.mock.calls[0][1].version).toBe(feeTransactionVersion);
       innerInvokeEstFeeSpy.mockClear();
     });
@@ -420,15 +408,14 @@
       await provider.waitForTransaction(declareAccount.transaction_hash);
 
       const privateKey = stark.randomAddress();
-      const starkKeyPair = ec.getKeyPair(privateKey);
-      starkKeyPub = ec.getStarkKey(starkKeyPair);
+      starkKeyPub = getStarkKey(privateKey);
       precalculatedAddress = calculateContractAddressFromHash(
         starkKeyPub,
         accountClassHash,
         [starkKeyPub],
         0
       );
-      newAccount = new Account(provider, precalculatedAddress, starkKeyPair);
+      newAccount = new Account(provider, precalculatedAddress, privateKey);
     });
 
     test('deploy account & invoke functions', async () => {
