--- conflicted
+++ resolved
@@ -1,10 +1,6 @@
 {
   "name": "starknet",
-<<<<<<< HEAD
-  "version": "6.5.0",
-=======
   "version": "6.6.0",
->>>>>>> 6235080f
   "description": "JavaScript library for Starknet",
   "main": "dist/index.js",
   "module": "dist/index.mjs",
