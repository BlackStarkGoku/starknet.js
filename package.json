{
  "name": "starknet",
<<<<<<< HEAD
  "version": "6.0.0-beta.13",
=======
  "version": "5.29.0",
>>>>>>> 50bb5328
  "description": "JavaScript library for Starknet",
  "main": "dist/index.js",
  "module": "dist/index.mjs",
  "jsdelivr": "dist/index.global.js",
  "unpkg": "dist/index.global.js",
  "types": "dist/index.d.ts",
  "exports": {
    ".": {
      "import": "./dist/index.mjs",
      "require": "./dist/index.js",
      "browser": "./dist/index.global.js",
      "types": "./dist/index.d.ts"
    }
  },
  "files": [
    "CHANGELOG.md",
    "dist"
  ],
  "scripts": {
    "prepare": "npm run build && husky install",
    "build": "tsup && npm run build:esm && npm run build:iife && npm run build:dts",
    "build:esm": "tsup --clean false --format esm --platform node",
    "build:iife": "tsup --clean false --format iife --platform browser",
    "build:dts": "tsup --clean false --dts-only",
    "pretest": "npm run lint && npm run ts:check",
    "test": "jest -i",
    "posttest": "npm run format",
    "test:watch": "jest --watch",
    "docs": "cd www && npm run start",
    "docs:build": "cd www && GIT_REVISION_OVERRIDE=${npm_config_git_revision_override} npm run build",
    "docs:build:version": "v=$(npm run info:version -s) && npm run docs:build --git-revision-override=${npm_config_git_revision_override=v$v}",
    "docs:version": "v=$(npm run info:version -s) && cd www && npm run version ${npm_config_version_override=$v}",
    "info:version": "npm pkg get version | xargs",
    "format": "prettier --loglevel warn --write \"**/*.{ts,js,md,yml,json}\"",
    "lint": "eslint . --cache --fix --ext .ts",
    "ts:check": "tsc --noEmit --resolveJsonModule --project tsconfig.eslint.json"
  },
  "keywords": [
    "starknet",
    "cairo",
    "starkware",
    "l2",
    "zk",
    "rollup"
  ],
  "repository": "github:starknet-io/starknet.js",
  "author": "Sean Han",
  "license": "MIT",
  "devDependencies": {
    "@babel/plugin-transform-modules-commonjs": "^7.18.2",
    "@babel/preset-env": "^7.18.2",
    "@babel/preset-typescript": "^7.17.12",
    "@commitlint/cli": "^17.0.2",
    "@commitlint/config-conventional": "^17.0.2",
    "@semantic-release/changelog": "^6.0.1",
    "@semantic-release/commit-analyzer": "^9.0.2",
    "@semantic-release/git": "^10.0.1",
    "@semantic-release/npm": "^10.0.0",
    "@semantic-release/release-notes-generator": "^11.0.0",
    "@types/isomorphic-fetch": "^0.0.36",
    "@types/jest": "^29.5.0",
    "@types/jest-json-schema": "^6.1.1",
    "@types/pako": "^2.0.0",
    "@types/url-join": "^4.0.1",
    "@typescript-eslint/eslint-plugin": "^5.28.0",
    "@typescript-eslint/parser": "^5.28.0",
<<<<<<< HEAD
    "abi-wan-kanabi-v1": "npm:abi-wan-kanabi@^1.0.3",
    "abi-wan-kanabi-v2": "npm:abi-wan-kanabi@^2.1.0",
=======
>>>>>>> 50bb5328
    "ajv": "^8.12.0",
    "ajv-keywords": "^5.1.0",
    "eslint": "^8.17.0",
    "eslint-config-airbnb-base": "^15.0.0",
    "eslint-config-airbnb-typescript": "^17.0.0",
    "eslint-config-prettier": "^8.5.0",
    "eslint-plugin-import": "^2.26.0",
    "eslint-plugin-prettier": "^4.0.0",
    "fetch-intercept": "^2.4.0",
    "husky": "^8.0.1",
    "import-sort-style-module": "^6.0.0",
    "jest": "^29.5.0",
    "jest-environment-jsdom": "^29.5.0",
    "jest-json-schema": "^6.1.0",
    "lint-staged": "^13.0.1",
    "prettier": "^2.7.0",
    "prettier-plugin-import-sort": "^0.0.7",
    "tsup": "^6.7.0",
    "typedoc": "^0.25.7",
    "typescript": "^5.3.0"
  },
  "dependencies": {
    "@noble/curves": "~1.3.0",
    "@scure/base": "~1.1.3",
    "@scure/starknet": "~1.0.0",
    "abi-wan-kanabi-v1": "npm:abi-wan-kanabi@^1.0.3",
    "abi-wan-kanabi-v2": "npm:abi-wan-kanabi@^2.1.1",
    "isomorphic-fetch": "^3.0.0",
    "lossless-json": "^2.0.8",
    "pako": "^2.0.4",
    "ts-mixer": "^6.0.3",
    "url-join": "^4.0.1"
  },
  "lint-staged": {
    "*.ts": "eslint --cache --fix",
    "*.{ts,js,md,yml,json}": "prettier --write"
  },
  "jest": {
    "snapshotFormat": {
      "escapeString": true,
      "printBasicPrototype": true
    },
    "testMatch": [
      "**/__tests__/**/(*.)+(spec|test).[jt]s?(x)"
    ],
    "setupFilesAfterEnv": [
      "./__tests__/config/jest.setup.ts"
    ],
    "globalSetup": "./__tests__/config/jestGlobalSetup.ts",
    "sandboxInjectedGlobals": [
      "Math"
    ]
  },
  "importSort": {
    ".js, .jsx, .ts, .tsx": {
      "style": "module",
      "parser": "typescript"
    }
  }
}<|MERGE_RESOLUTION|>--- conflicted
+++ resolved
@@ -1,10 +1,6 @@
 {
   "name": "starknet",
-<<<<<<< HEAD
   "version": "6.0.0-beta.13",
-=======
-  "version": "5.29.0",
->>>>>>> 50bb5328
   "description": "JavaScript library for Starknet",
   "main": "dist/index.js",
   "module": "dist/index.mjs",
@@ -71,11 +67,6 @@
     "@types/url-join": "^4.0.1",
     "@typescript-eslint/eslint-plugin": "^5.28.0",
     "@typescript-eslint/parser": "^5.28.0",
-<<<<<<< HEAD
-    "abi-wan-kanabi-v1": "npm:abi-wan-kanabi@^1.0.3",
-    "abi-wan-kanabi-v2": "npm:abi-wan-kanabi@^2.1.0",
-=======
->>>>>>> 50bb5328
     "ajv": "^8.12.0",
     "ajv-keywords": "^5.1.0",
     "eslint": "^8.17.0",
